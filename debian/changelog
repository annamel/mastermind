--- conflicted
+++ resolved
@@ -1,17 +1,15 @@
-<<<<<<< HEAD
+mastermind (2.15.13) lucid; urgency=low
+
+  * Decreased cocaine pool-limit to 3
+
+ -- Andrey Vasilenkov <indigo@yandex-team.ru>  Mon, 12 Jan 2015 20:34:19 +0300
+
 mastermind (2.15.12) lucid; urgency=low
 
   * Job processing can be started as soon as minions states has been fetched from all hosts with executing minion tasks according to job processor data
   * Fix for invalid checking of minions history records
 
  -- Andrey Vasilenkov <indigo@yandex-team.ru>  Mon, 12 Jan 2015 20:07:54 +0300
-=======
-mastermind (2.15.13) lucid; urgency=low
-
-  * Decreased cocaine pool-limit to 3
-
- -- Andrey Vasilenkov <indigo@yandex-team.ru>  Mon, 12 Jan 2015 20:34:19 +0300
->>>>>>> c3cdf990
 
 mastermind (2.15.11) lucid; urgency=low
 
