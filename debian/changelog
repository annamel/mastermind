<<<<<<< HEAD
mastermind (2.25.114) trusty; urgency=medium

  * Change effective data size accounting
  * Add 'cache couples-list' handle

 -- Andrey Vasilenkov <indigo@yandex-team.ru>  Wed, 06 Jan 2016 22:10:41 +0300

mastermind (2.25.113) trusty; urgency=medium

  * Fix misprint

 -- Andrey Vasilenkov <indigo@yandex-team.ru>  Mon, 28 Dec 2015 16:48:00 +0300

mastermind (2.25.112) trusty; urgency=medium

  * Fix import dependency

 -- Andrey Vasilenkov <indigo@yandex-team.ru>  Mon, 28 Dec 2015 16:20:04 +0300

mastermind (2.25.111) trusty; urgency=medium

  * Fix frozen couple check

 -- Andrey Vasilenkov <indigo@yandex-team.ru>  Mon, 28 Dec 2015 15:45:49 +0300

mastermind (2.25.110) trusty; urgency=medium

  * Skip cache groups on hosts that already have a cache key copy
  * Fix dc selection on distributing cache keys

 -- Andrey Vasilenkov <indigo@yandex-team.ru>  Mon, 28 Dec 2015 14:31:00 +0300

mastermind (2.25.109) trusty; urgency=medium

  * Remove old app manifest during installation

 -- Andrey Vasilenkov <indigo@yandex-team.ru>  Thu, 24 Dec 2015 12:59:06 +0300

mastermind (2.25.108) trusty; urgency=medium

  * Remove old weight balancer traits
  * Fix for updating node backends set on history updates
  * Update couple namespace handle to use new weight manager

 -- Andrey Vasilenkov <indigo@yandex-team.ru>  Wed, 23 Dec 2015 17:58:38 +0300

mastermind (2.25.107) trusty; urgency=medium

  * Account disk defragmentation when calculating couple weights

 -- Andrey Vasilenkov <indigo@yandex-team.ru>  Wed, 16 Dec 2015 11:58:31 +0300

mastermind (2.25.106) trusty; urgency=medium

  * Fix defragmentation jobs for cache couples

 -- Andrey Vasilenkov <indigo@yandex-team.ru>  Fri, 11 Dec 2015 19:02:32 +0300

mastermind (2.25.105) trusty; urgency=medium

  * Fix misprint

 -- Andrey Vasilenkov <indigo@yandex-team.ru>  Fri, 11 Dec 2015 15:52:49 +0300

mastermind (2.25.104) trusty; urgency=medium

  * Fix for new msgpack version

 -- Andrey Vasilenkov <indigo@yandex-team.ru>  Fri, 11 Dec 2015 15:16:45 +0300

mastermind (2.25.103) trusty; urgency=medium

  * Update cache distributor groups list on cache cleaning

 -- Andrey Vasilenkov <indigo@yandex-team.ru>  Fri, 11 Dec 2015 14:54:55 +0300

mastermind (2.25.102) trusty; urgency=medium

  * Fix for defragmentation job of cache groups

 -- Andrey Vasilenkov <indigo@yandex-team.ru>  Fri, 11 Dec 2015 14:08:43 +0300

mastermind (2.25.101) trusty; urgency=medium

  * Cache get_namespaces_states response using CachedGzipResponse
  * Cache get_cached_keys response using CachedGzipResponse

 -- Andrey Vasilenkov <indigo@yandex-team.ru>  Tue, 08 Dec 2015 17:21:04 +0300

mastermind (2.25.100) trusty; urgency=medium

  * Fix for newly built couple status calculation
  * Fix misprint in mastermind client

 -- Andrey Vasilenkov <indigo@yandex-team.ru>  Tue, 01 Dec 2015 16:48:01 +0300

mastermind (2.25.99) trusty; urgency=medium

  * Fix for running cached data update handlers

 -- Andrey Vasilenkov <indigo@yandex-team.ru>  Wed, 25 Nov 2015 19:29:24 +0300

mastermind (2.25.98) trusty; urgency=medium

  * Fix cocaine handlers registering

 -- Andrey Vasilenkov <indigo@yandex-team.ru>  Wed, 25 Nov 2015 14:58:59 +0300

mastermind (2.25.97) trusty; urgency=medium

  * Temporarily fix cocaine service usage from sync thread

 -- Andrey Vasilenkov <indigo@yandex-team.ru>  Tue, 24 Nov 2015 17:02:59 +0300

mastermind (2.25.96) trusty; urgency=medium

  * Optimize get_config_remotes handle

 -- Andrey Vasilenkov <indigo@yandex-team.ru>  Tue, 24 Nov 2015 11:56:08 +0300

mastermind (2.25.95) trusty; urgency=medium

  * Fix frequent weight and load data updating
  * Optimize history records fetching from mongo
  * Add exception-safe backend stats processing

 -- Andrey Vasilenkov <indigo@yandex-team.ru>  Mon, 23 Nov 2015 15:00:58 +0300

mastermind (2.25.94) trusty; urgency=medium

  * Fix defrag complete decision based on stalled stats

 -- Andrey Vasilenkov <indigo@yandex-team.ru>  Fri, 20 Nov 2015 17:52:35 +0300

mastermind (2.25.93) trusty; urgency=medium

    * Add orig path query arg settings
    * Fix select couple to upload namespace setting
    * Add redirect query args support

 -- Andrey Vasilenkov <indigo@yandex-team.ru>  Thu, 19 Nov 2015 19:13:34 +0300

mastermind (2.25.92) trusty; urgency=medium

  * Fix cocaine worker termination

 -- Andrey Vasilenkov <indigo@yandex-team.ru>  Thu, 19 Nov 2015 14:44:39 +0300

mastermind (2.25.91) trusty; urgency=medium

  * Split planner config section into several sections
  * Cache flow stats
  * Use cache to handle get_cache_keys

 -- Andrey Vasilenkov <indigo@yandex-team.ru>  Wed, 18 Nov 2015 21:45:31 +0300

mastermind (2.25.90) trusty; urgency=medium

  * Fix cache worker startup script

 -- Andrey Vasilenkov <indigo@yandex-team.ru>  Tue, 17 Nov 2015 22:47:31 +0300

mastermind (2.25.89) trusty; urgency=medium

  * Set python-tornado dependency (>= 4.0)

 -- Andrey Vasilenkov <indigo@yandex-team.ru>  Tue, 17 Nov 2015 16:04:13 +0300

mastermind (2.25.88) trusty; urgency=medium

  * Decreased cocaine workers' pool limit to 5

 -- Andrey Vasilenkov <indigo@yandex-team.ru>  Tue, 17 Nov 2015 14:31:24 +0300

mastermind (2.25.87) trusty; urgency=medium

  * Use simplejson for faster parsing
  * Using monitor pool to fetch monitor stats from elliptics nodes
  * Inventory worker implementation
  * Fix build tests running

 -- Andrey Vasilenkov <indigo@yandex-team.ru>  Tue, 17 Nov 2015 13:59:44 +0300
=======
mastermind (2.25.86-hotfix1) trusty; urgency=medium

  * Optimize get_config_remotes handle

 -- Andrey Vasilenkov <indigo@yandex-team.ru>  Wed, 18 Nov 2015 17:05:55 +0300
>>>>>>> 64b277c7

mastermind (2.25.86) trusty; urgency=medium

  * Fix mastermind build

 -- Andrey Vasilenkov <indigo@yandex-team.ru>  Fri, 13 Nov 2015 15:37:00 +0300

mastermind (2.25.85) trusty; urgency=medium

  * Fix mastermind build

 -- Andrey Vasilenkov <indigo@yandex-team.ru>  Fri, 13 Nov 2015 15:08:21 +0300

mastermind (2.25.84) trusty; urgency=medium

  * Add free reserved space to couple statistics

 -- Andrey Vasilenkov <indigo@yandex-team.ru>  Fri, 13 Nov 2015 14:19:41 +0300

mastermind (2.25.83) trusty; urgency=medium

  * Increase startup-timeout for mastermind-cache worker

 -- Andrey Vasilenkov <indigo@yandex-team.ru>  Mon, 02 Nov 2015 12:26:18 +0300

mastermind (2.25.82) trusty; urgency=medium

  * Fix for searching for uncoupled group to restore backend without history

 -- Andrey Vasilenkov <indigo@yandex-team.ru>  Wed, 28 Oct 2015 11:37:03 +0300

mastermind (2.25.81) trusty; urgency=medium

  * Fix for searching for uncoupled group to restore backend without history

 -- Andrey Vasilenkov <indigo@yandex-team.ru>  Tue, 27 Oct 2015 23:47:59 +0300

mastermind (2.25.80) trusty; urgency=medium

  * Fix for searching for uncoupled group to restore backend without history

 -- Andrey Vasilenkov <indigo@yandex-team.ru>  Tue, 27 Oct 2015 21:23:43 +0300

mastermind (2.25.79) trusty; urgency=medium

  * Fix wrong node backend check on group restoring job
  * Fix accounting job for a couple status when group is down

 -- Andrey Vasilenkov <indigo@yandex-team.ru>  Tue, 27 Oct 2015 19:30:12 +0300

mastermind (2.25.78) trusty; urgency=medium

  * Add proper pymongo and bson dependencies (<< 3)

 -- Andrey Vasilenkov <indigo@yandex-team.ru>  Mon, 26 Oct 2015 21:08:02 +0300

mastermind (2.25.77) trusty; urgency=medium

  * Fix mastermind2.26-cache worker initialization

 -- Andrey Vasilenkov <indigo@yandex-team.ru>  Fri, 23 Oct 2015 14:25:00 +0300

mastermind (2.25.76) trusty; urgency=medium

  * Add handler for fetching couple free effective space monitor samples
  * Change monitor statistics collection settings

 -- Andrey Vasilenkov <indigo@yandex-team.ru>  Fri, 23 Oct 2015 14:03:28 +0300

mastermind (2.25.75) trusty; urgency=medium

  * Fix group detach node task during restore job

 -- Andrey Vasilenkov <indigo@yandex-team.ru>  Mon, 19 Oct 2015 14:52:49 +0300

mastermind (2.25.74) trusty; urgency=medium

  * Fix group detach node task during restore job

 -- Andrey Vasilenkov <indigo@yandex-team.ru>  Mon, 19 Oct 2015 14:26:10 +0300

mastermind (2.25.73) trusty; urgency=medium

  * Fix group detach node task during restore job

 -- Andrey Vasilenkov <indigo@yandex-team.ru>  Mon, 19 Oct 2015 12:57:02 +0300

mastermind (2.25.72) trusty; urgency=medium

  * Check uncoupled groups right before settings metakey
  * Prevent statistics calculation failing

 -- Andrey Vasilenkov <indigo@yandex-team.ru>  Tue, 13 Oct 2015 18:41:32 +0300

mastermind (2.25.71) trusty; urgency=medium

  * Fix exception type for non-blocking locks (when acquiring failed)
  * Fix group history update task scheduling

 -- Andrey Vasilenkov <indigo@yandex-team.ru>  Mon, 12 Oct 2015 14:16:06 +0300

mastermind (2.25.70) trusty; urgency=medium

  * Add ability to run worker without history collection

 -- Andrey Vasilenkov <indigo@yandex-team.ru>  Fri, 09 Oct 2015 19:29:22 +0300

mastermind (2.25.69) trusty; urgency=medium

  * Accept generators to GroupNodeBackendsSet

 -- Andrey Vasilenkov <indigo@yandex-team.ru>  Fri, 09 Oct 2015 18:15:17 +0300

mastermind (2.25.68) trusty; urgency=medium

  * Store group history in mongo instead of meta elliptics

 -- Andrey Vasilenkov <indigo@yandex-team.ru>  Fri, 09 Oct 2015 12:03:04 +0300

mastermind (2.25.66) trusty; urgency=medium

  * Fix settings comparison with basic python types

 -- Andrey Vasilenkov <indigo@yandex-team.ru>  Thu, 08 Oct 2015 12:55:36 +0300

mastermind (2.25.58) trusty; urgency=medium

  * Add couple primary and fallback hosts to namespaces states

 -- Andrey Vasilenkov <indigo@yandex-team.ru>  Sun, 13 Sep 2015 21:13:48 +0300

mastermind (2.25.57) trusty; urgency=medium

  * Fix effective free space calculcation when disk contains irrelevant data

 -- Andrey Vasilenkov <indigo@yandex-team.ru>  Thu, 10 Sep 2015 14:08:30 +0300

mastermind (2.25.56) trusty; urgency=medium

  * Fix effective free space calculcation when disk contains irrelevant data

 -- Andrey Vasilenkov <indigo@yandex-team.ru>  Thu, 10 Sep 2015 14:00:47 +0300

mastermind (2.25.55) trusty; urgency=medium

  * Set nolock flag for metakey read queries

 -- Andrey Vasilenkov <indigo@yandex-team.ru>  Mon, 07 Sep 2015 20:21:47 +0300

mastermind (2.25.54) trusty; urgency=medium

  * Increase startup timeout for mastermind worker

 -- Andrey Vasilenkov <indigo@yandex-team.ru>  Fri, 28 Aug 2015 18:44:52 +0300

mastermind (2.25.53) trusty; urgency=medium

  * Use read_latest call to get storage max group id

 -- Andrey Vasilenkov <indigo@yandex-team.ru>  Fri, 28 Aug 2015 17:59:31 +0300

mastermind (2.25.52) trusty; urgency=medium

  * Add draft on namespaces state query handler

 -- Andrey Vasilenkov <indigo@yandex-team.ru>  Fri, 28 Aug 2015 15:22:37 +0300

mastermind (2.25.51) trusty; urgency=medium

  * Add forced namespaces states update handler

 -- Andrey Vasilenkov <indigo@yandex-team.ru>  Fri, 28 Aug 2015 13:33:52 +0300

mastermind (2.25.50) trusty; urgency=medium

  * Take down the lock on src backend during move job final stage

 -- Andrey Vasilenkov <indigo@yandex-team.ru>  Fri, 28 Aug 2015 11:51:06 +0300

mastermind (2.25.49) trusty; urgency=medium

  * Add status_text of bad group to status_text of couple

 -- Andrey Vasilenkov <indigo@yandex-team.ru>  Fri, 21 Aug 2015 16:30:16 +0300

mastermind (2.25.48) trusty; urgency=medium

  * Add removed records size to group info

 -- Andrey Vasilenkov <indigo@yandex-team.ru>  Fri, 21 Aug 2015 11:29:43 +0300

mastermind (2.25.47) trusty; urgency=medium

  * Consider effective_free_space when deciding on couple status
  * Fix for node backend defrag task retrying

 -- Andrey Vasilenkov <indigo@yandex-team.ru>  Thu, 20 Aug 2015 13:17:28 +0300

mastermind (2.25.46) trusty; urgency=medium

  * Correct build

 -- Andrey Vasilenkov <indigo@yandex-team.ru>  Wed, 19 Aug 2015 16:59:32 +0300

mastermind (2.25.45) trusty; urgency=medium

  * Add autoapprove setting for move planner jobs

 -- Andrey Vasilenkov <indigo@yandex-team.ru>  Wed, 19 Aug 2015 16:52:30 +0300

mastermind (2.25.44) trusty; urgency=medium

  * Fix minor misprints

 -- Andrey Vasilenkov <indigo@yandex-team.ru>  Wed, 19 Aug 2015 12:18:16 +0300

mastermind (2.25.43) trusty; urgency=medium

  * Fix destination group selection for move planner

 -- Andrey Vasilenkov <indigo@yandex-team.ru>  Wed, 19 Aug 2015 01:49:13 +0300

mastermind (2.25.42) trusty; urgency=medium

  * Mastermind node info updater: couple status should be set to FULL if group
    is not filled but hdd has no more space available
  * Jobs processor: do not fail couple defrag job if couple lost its OK
    status

 -- Andrey Vasilenkov <indigo@yandex-team.ru>  Thu, 06 Aug 2015 15:27:26 +0300

mastermind (2.25.41) trusty; urgency=medium

  * Fetch elliptics backends' io stats

 -- Andrey Vasilenkov <indigo@yandex-team.ru>  Tue, 04 Aug 2015 19:42:51 +0300

mastermind (2.25.40) trusty; urgency=medium

  * Planner: take lock to prevent simultaneous move jobs planning on several
    workers

 -- Andrey Vasilenkov <indigo@yandex-team.ru>  Tue, 04 Aug 2015 19:15:40 +0300

mastermind (2.25.39) trusty; urgency=medium

  * mastermind fake sync: persistent locks removal fixed

 -- Andrey Vasilenkov <indigo@yandex-team.ru>  Mon, 03 Aug 2015 15:30:40 +0300

mastermind (2.25.38) trusty; urgency=medium

  * Mastermind lib: couple build result is wrapped into result object
    to be able to filter only successfully created couples
    (or, on the other side, only exceptions)
  * Passing dstat errors (can happen on virtual hosts)
  * Fix for fake sync manager persistent lock acquiring
  * Mastermind lib: fix for __contains__ method in namespaces queries
  * Fix for frequent node statistics update
  * Mastermind lib: node backends list as a property

 -- Andrey Vasilenkov <indigo@yandex-team.ru>  Tue, 28 Jul 2015 18:16:20 +0300

mastermind (2.25.37) trusty; urgency=medium

  * Obsolete prechecking of active jobs when moving groups from host

 -- Andrey Vasilenkov <indigo@yandex-team.ru>  Fri, 17 Jul 2015 13:52:24 +0300

mastermind (2.25.36) trusty; urgency=medium

  * Do not update whole cluster state on couple break

 -- Andrey Vasilenkov <indigo@yandex-team.ru>  Thu, 16 Jul 2015 20:07:31 +0300

mastermind (2.25.35) trusty; urgency=medium

  * Remove obsolete dstat_error_code usage

 -- Andrey Vasilenkov <indigo@yandex-team.ru>  Thu, 16 Jul 2015 18:39:04 +0300

mastermind (2.25.34) trusty; urgency=medium

  * Frequent node stat update bug fixed

 -- Andrey Vasilenkov <indigo@yandex-team.ru>  Wed, 15 Jul 2015 18:14:31 +0300

mastermind (2.25.33) trusty; urgency=medium

  * Restore job can stop non-started move job on force request
  * Do not acquire global jobs lock on jobs creation
  * Lock uncoupled groups during couple build so no jobs could use it

 -- Andrey Vasilenkov <indigo@yandex-team.ru>  Wed, 15 Jul 2015 17:51:12 +0300

mastermind (2.25.32) trusty; urgency=medium

  * get_dc_by_host inventory function should accept hostname, not ip

 -- Andrey Vasilenkov <indigo@yandex-team.ru>  Wed, 15 Jul 2015 15:09:27 +0300

mastermind (2.25.31) trusty; urgency=medium

  * Fix for couple defrag group representation

 -- Andrey Vasilenkov <indigo@yandex-team.ru>  Tue, 14 Jul 2015 14:52:13 +0300

mastermind (2.25.30) trusty; urgency=medium

  * Fix for group active job setting

 -- Andrey Vasilenkov <indigo@yandex-team.ru>  Tue, 14 Jul 2015 13:45:46 +0300

mastermind (2.25.29) trusty; urgency=medium

  * Mastermind util error wrapping

 -- Andrey Vasilenkov <indigo@yandex-team.ru>  Tue, 14 Jul 2015 12:38:07 +0300

mastermind (2.25.28) trusty; urgency=medium

  * Any type of job is now set as an active_job for a couple
  * get_namespaces_states now can accept namespaces list
  * Fix for storage_keys_diff handler when there are backends without fetched stats

 -- Andrey Vasilenkov <indigo@yandex-team.ru>  Mon, 13 Jul 2015 15:44:19 +0300

mastermind (2.25.27) trusty; urgency=medium

  * Misprint fixed

 -- Andrey Vasilenkov <indigo@yandex-team.ru>  Fri, 10 Jul 2015 18:10:17 +0300

mastermind (2.25.26) trusty; urgency=medium

  * Mark group as bad if migrating job id from meta does not match active job
    id

 -- Andrey Vasilenkov <indigo@yandex-team.ru>  Fri, 10 Jul 2015 14:08:06 +0300

mastermind (2.25.25) trusty; urgency=medium

  * Read-only node backend status check fixed
  * Using common mastermind queue for gatlinggun tasks
  * Mastermind returns empty cache keys when cache worker is not set up
  * Backward compatibility for ns setup mastermind util command (credits go to shindo@)
  * Checking group couple on move job start

 -- Andrey Vasilenkov <indigo@yandex-team.ru>  Thu, 09 Jul 2015 18:42:09 +0300

mastermind (2.25.24) trusty; urgency=medium

  * Checking if couple is participating in job before trying to move it from
    host

 -- Andrey Vasilenkov <indigo@yandex-team.ru>  Fri, 03 Jul 2015 18:46:44 +0300

mastermind (2.25.23) trusty; urgency=medium

  * Checking node backends count on group move
  * Handler to restart job if failed on start

 -- Andrey Vasilenkov <indigo@yandex-team.ru>  Fri, 03 Jul 2015 17:38:18 +0300

mastermind (2.25.22) trusty; urgency=medium

  * Removed obsolete stat_file_error usage, moved stat_commit error logic to node backend stat object
  * Fix for namespace creation workflow

 -- Andrey Vasilenkov <indigo@yandex-team.ru>  Thu, 02 Jul 2015 17:40:30 +0300

mastermind (2.25.21) trusty; urgency=medium

  * fix to trusty++;

 -- Andrey Vasilenkov <indigo@yandex-team.ru>  Wed, 01 Jul 2015 19:01:17 +0300

mastermind (2.25.20) trusty; urgency=medium

  * debian/rules fixed for trusty

 -- Andrey Vasilenkov <indigo@yandex-team.ru>  Wed, 01 Jul 2015 18:39:16 +0300

mastermind (2.25.19) trusty; urgency=medium

  * Use elliptics stats for decision on backend writability
  * Fragmentation in mm util is now formatted with fixed precision

 -- Andrey Vasilenkov <indigo@yandex-team.ru>  Wed, 01 Jul 2015 18:16:14 +0300

mastermind (2.25.18) precise; urgency=low

  * Checking backends on restore group creation

 -- Andrey Vasilenkov <indigo@yandex-team.ru>  Tue, 30 Jun 2015 17:23:42 +0300

mastermind (2.25.17) precise; urgency=low

  * Mastermind client implemented
  * Python package dependencies fixed
  * Statistics should not fail if uncoupled groups list cannot be composed
  * Defrag planner uses vfs free space to see if a couple can be defragged
  * Minor changes: pepify and obsolete code removed

 -- Andrey Vasilenkov <indigo@yandex-team.ru>  Tue, 30 Jun 2015 13:12:47 +0300

mastermind (2.25.16) precise; urgency=low

  * Do not store old namespaces states if failed to construct a new one

 -- Andrey Vasilenkov <indigo@yandex-team.ru>  Thu, 18 Jun 2015 16:54:36 +0300

mastermind (2.25.15) precise; urgency=low

  * Caching of namespaces states

 -- Andrey Vasilenkov <indigo@yandex-team.ru>  Thu, 18 Jun 2015 15:11:28 +0300

mastermind (2.25.14) precise; urgency=low

  * Job execution fixed
  * Separate register handler wrapper for handlers with native cocaine exceptions support

 -- Andrey Vasilenkov <indigo@yandex-team.ru>  Wed, 17 Jun 2015 13:03:30 +0300

mastermind (2.25.13) precise; urgency=low

  * Reconnectable service should log detailed information on unexpected errors

 -- Andrey Vasilenkov <indigo@yandex-team.ru>  Tue, 16 Jun 2015 14:45:41 +0300

mastermind (2.25.12) precise; urgency=low

  * Binary version dependency

 -- Andrey Vasilenkov <indigo@yandex-team.ru>  Tue, 16 Jun 2015 13:19:15 +0300

mastermind (2.25.11) precise; urgency=low

  * Python-mastermind common dependency
  * Logging added

 -- Andrey Vasilenkov <indigo@yandex-team.ru>  Tue, 16 Jun 2015 13:00:54 +0300

mastermind (2.25.10) precise; urgency=low

  * Common mastermind utils in a separate python package
  * Unnecessary locking of jobs global lock on couple defragmentation planning

 -- Andrey Vasilenkov <indigo@yandex-team.ru>  Mon, 15 Jun 2015 20:11:18 +0300

mastermind (2.25.9) precise; urgency=low

  * Resources accounting fixed

 -- Andrey Vasilenkov <indigo@yandex-team.ru>  Thu, 11 Jun 2015 17:48:09 +0300

mastermind (2.25.8) precise; urgency=low

  * Logging added

 -- Andrey Vasilenkov <indigo@yandex-team.ru>  Thu, 11 Jun 2015 17:21:36 +0300

mastermind (2.25.7) precise; urgency=low

  * Misprint fixed

 -- Andrey Vasilenkov <indigo@yandex-team.ru>  Thu, 11 Jun 2015 16:43:04 +0300

mastermind (2.25.6) precise; urgency=low

  * Misprint fixed

 -- Andrey Vasilenkov <indigo@yandex-team.ru>  Thu, 11 Jun 2015 16:22:53 +0300

mastermind (2.25.5) precise; urgency=low

  * Jobs: fix for resource unfolding

 -- Andrey Vasilenkov <indigo@yandex-team.ru>  Thu, 11 Jun 2015 15:48:11 +0300

mastermind (2.25.4) precise; urgency=low

  * Minor bug fix

 -- Andrey Vasilenkov <indigo@yandex-team.ru>  Thu, 11 Jun 2015 15:32:10 +0300

mastermind (2.25.3) precise; urgency=low

  * Minor bug fix

 -- Andrey Vasilenkov <indigo@yandex-team.ru>  Thu, 11 Jun 2015 13:28:07 +0300

mastermind (2.25.2) precise; urgency=low

  * Job processing tweaks

 -- Andrey Vasilenkov <indigo@yandex-team.ru>  Thu, 11 Jun 2015 12:40:16 +0300

mastermind (2.25.1) precise; urgency=low

  * Cached keys handler should be tolerant to cocaine connection errors
  * Do not take global jobs lock on moving all groups from host
  * Planner tasks should not take jobs lock unless they are actually creating jobs

 -- Andrey Vasilenkov <indigo@yandex-team.ru>  Wed, 10 Jun 2015 17:10:47 +0300

mastermind (2.24.45) precise; urgency=low

  * Config parameter name fixed

 -- Andrey Vasilenkov <indigo@yandex-team.ru>  Wed, 10 Jun 2015 13:52:06 +0300

mastermind (2.24.44) precise; urgency=low

  * Ids file for rsync tasks

 -- Andrey Vasilenkov <indigo@yandex-team.ru>  Tue, 09 Jun 2015 17:55:04 +0300

mastermind (2.24.43) precise; urgency=low

  * Add-units settings for namespace implemented

 -- Andrey Vasilenkov <indigo@yandex-team.ru>  Fri, 05 Jun 2015 17:23:11 +0300

mastermind (2.24.42) precise; urgency=low

  * get_cached_key handler proxied to mastermind2.26-cache (no retries for now)

 -- Andrey Vasilenkov <indigo@yandex-team.ru>  Thu, 04 Jun 2015 19:58:11 +0300

mastermind (2.24.41) precise; urgency=low

  * get_cached_keys handler updated
  * Namespace statistics fixed, is_full flag added
  * Ns settings updating fixed - __service key could have been omited on update

 -- Andrey Vasilenkov <indigo@yandex-team.ru>  Wed, 03 Jun 2015 19:58:59 +0300

mastermind (2.24.40) precise; urgency=low

  * Infrastructure: empty group set for tree nodes that has no groups in child
    nodes

 -- Andrey Vasilenkov <indigo@yandex-team.ru>  Tue, 02 Jun 2015 12:49:29 +0300

mastermind (2.24.39) precise; urgency=low

  * Added mastermind2.26-cache application to cocaine runlist

 -- Andrey Vasilenkov <indigo@yandex-team.ru>  Mon, 01 Jun 2015 16:21:11 +0300

mastermind (2.24.38) precise; urgency=low

  * Top update period is set via periodic timer
  * Lock on cache distribution task

 -- Andrey Vasilenkov <indigo@yandex-team.ru>  Mon, 01 Jun 2015 15:12:04 +0300

mastermind (2.24.37) precise; urgency=low

  * Fix for existing cache key update

 -- Andrey Vasilenkov <indigo@yandex-team.ru>  Fri, 29 May 2015 16:01:53 +0300

mastermind (2.24.36) precise; urgency=low

  * Cache worker: cache groups selection refactored

 -- Andrey Vasilenkov <indigo@yandex-team.ru>  Fri, 29 May 2015 15:16:56 +0300

mastermind (2.24.35) precise; urgency=low

  * Do not account service storage_cache namespace in namespace states

 -- Andrey Vasilenkov <indigo@yandex-team.ru>  Thu, 28 May 2015 14:10:12 +0300

mastermind (2.24.34) precise; urgency=low

  * Cache group defragmentation job creation

 -- Andrey Vasilenkov <indigo@yandex-team.ru>  Tue, 26 May 2015 23:45:25 +0300

mastermind (2.24.33) precise; urgency=low

  * Fix for app start without mongo set up

 -- Andrey Vasilenkov <indigo@yandex-team.ru>  Tue, 26 May 2015 12:15:55 +0300

mastermind (2.24.32) precise; urgency=low

  * Cache clean handler added

 -- Andrey Vasilenkov <indigo@yandex-team.ru>  Mon, 25 May 2015 19:56:32 +0300

mastermind (2.24.31) precise; urgency=low

  * Group type checking should be executed after backend state checking

 -- Andrey Vasilenkov <indigo@yandex-team.ru>  Mon, 25 May 2015 13:17:54 +0300

mastermind (2.24.30) precise; urgency=low

  * Misprint fixed

 -- Andrey Vasilenkov <indigo@yandex-team.ru>  Sun, 24 May 2015 20:33:13 +0300

mastermind (2.24.29) precise; urgency=low

  * Misprints fixed and more logging added

 -- Andrey Vasilenkov <indigo@yandex-team.ru>  Fri, 22 May 2015 23:00:10 +0300

mastermind (2.24.28) precise; urgency=low

  * Some logging added

 -- Andrey Vasilenkov <indigo@yandex-team.ru>  Fri, 22 May 2015 20:43:44 +0300

mastermind (2.24.27) precise; urgency=low

  * Misprint fixed

 -- Andrey Vasilenkov <indigo@yandex-team.ru>  Fri, 22 May 2015 17:57:55 +0300

mastermind (2.24.26) precise; urgency=low

  * Misprint fixed

 -- Andrey Vasilenkov <indigo@yandex-team.ru>  Fri, 22 May 2015 17:29:05 +0300

mastermind (2.24.25) precise; urgency=low

  * Misprints fixed

 -- Andrey Vasilenkov <indigo@yandex-team.ru>  Fri, 22 May 2015 17:13:30 +0300

mastermind (2.24.24) precise; urgency=low

  * Cache cleaner implemented
  * Added static/non-static flag to log record for broken namespaces

 -- Andrey Vasilenkov <indigo@yandex-team.ru>  Fri, 22 May 2015 16:49:00 +0300

mastermind (2.24.23) precise; urgency=low

  * Fix for key updated in mongodb: couple is used as a part of primary key
  * Minor refactoring

 -- Andrey Vasilenkov <indigo@yandex-team.ru>  Thu, 21 May 2015 12:59:49 +0300

mastermind (2.24.22) precise; urgency=low

  * Fixed new keys processing

 -- Andrey Vasilenkov <indigo@yandex-team.ru>  Thu, 21 May 2015 00:00:29 +0300

mastermind (2.24.21) precise; urgency=low

  * Do not remove unpopular keys on distribution stage

 -- Andrey Vasilenkov <indigo@yandex-team.ru>  Wed, 20 May 2015 23:34:15 +0300

mastermind (2.24.20) precise; urgency=low

  * Misprint fixed

 -- Andrey Vasilenkov <indigo@yandex-team.ru>  Wed, 20 May 2015 23:07:51 +0300

mastermind (2.24.19) precise; urgency=low

  * Top stats aggregation fix: cache groups statistics are accounted properly

 -- Andrey Vasilenkov <indigo@yandex-team.ru>  Wed, 20 May 2015 16:10:22 +0300

mastermind (2.24.18) precise; urgency=low

  * Aggregate keys by (key_id, couple) pair

 -- Andrey Vasilenkov <indigo@yandex-team.ru>  Tue, 19 May 2015 16:42:11 +0300

mastermind (2.24.17) precise; urgency=low

  * Do not use cache module in the main worker

 -- Andrey Vasilenkov <indigo@yandex-team.ru>  Mon, 18 May 2015 18:52:56 +0300

mastermind (2.24.16) precise; urgency=low

  * Couple defragmentation should start only when want_defrag > 1
  * Move job tweaks: -114 processing when node backend is being disabled, STALLED status for node backend stop task is considered ok
  * Removed unnecessary locks on task retry and skip
  * Couple defrag: if dnet_client returns -114 on defrag command, consider task successfully completed

 -- Andrey Vasilenkov <indigo@yandex-team.ru>  Mon, 18 May 2015 18:32:07 +0300

mastermind (2.24.15) precise; urgency=low

  * Refactored infrastructure data usage and correspondent cache workflow

 -- Andrey Vasilenkov <indigo@yandex-team.ru>  Sun, 17 May 2015 18:18:41 +0300

mastermind (2.24.14) precise; urgency=low

  * Uncoupled group checker changed

 -- Andrey Vasilenkov <indigo@yandex-team.ru>  Fri, 15 May 2015 17:31:44 +0300

mastermind (2.24.13) precise; urgency=low

  * Good uncoupled groups selector moved to infrastructure

 -- Andrey Vasilenkov <indigo@yandex-team.ru>  Fri, 15 May 2015 16:45:05 +0300

mastermind (2.24.12) precise; urgency=low

  * Cache worker initialization fixed

 -- Andrey Vasilenkov <indigo@yandex-team.ru>  Fri, 15 May 2015 15:35:13 +0300

mastermind (2.24.11) precise; urgency=low

  * Mark group as migrating right away when job is created
  * Job mark group minor workflow updates
  * Service statuses for couples with active jobs

 -- Andrey Vasilenkov <indigo@yandex-team.ru>  Wed, 13 May 2015 18:19:10 +0300

mastermind (2.24.10) precise; urgency=low

  * Fix for increasing cache key copies number

 -- Andrey Vasilenkov <indigo@yandex-team.ru>  Mon, 27 Apr 2015 20:24:00 +0300

mastermind (2.24.9) lucid; urgency=low

  * Fallback to default cocaine logging service if mm_cache_logging service is not set up in cocaine

 -- Andrey Vasilenkov <indigo@yandex-team.ru>  Mon, 27 Apr 2015 19:49:32 +0300

mastermind (2.24.8) lucid; urgency=low

  * Do not use not marked uncoupled groups located at cache groups paths as data uncoupled groups

 -- Andrey Vasilenkov <indigo@yandex-team.ru>  Mon, 27 Apr 2015 16:23:24 +0300

mastermind (2.24.7) lucid; urgency=low

  * Removed obsolete tornado version dependency

 -- Andrey Vasilenkov <indigo@yandex-team.ru>  Wed, 22 Apr 2015 23:01:00 +0300

mastermind (2.24.6) lucid; urgency=low

  * Misprint fixed

 -- Andrey Vasilenkov <indigo@yandex-team.ru>  Wed, 22 Apr 2015 18:50:12 +0300

mastermind (2.24.5) lucid; urgency=low

  * Removed obsolete cache manager usage

 -- Andrey Vasilenkov <indigo@yandex-team.ru>  Wed, 22 Apr 2015 18:45:04 +0300

mastermind (2.24.4) lucid; urgency=low

  * Fix for make_tree script

 -- Andrey Vasilenkov <indigo@yandex-team.ru>  Wed, 22 Apr 2015 18:01:23 +0300

mastermind (2.24.3) lucid; urgency=low

  * Misprint in postinst fixed

 -- Andrey Vasilenkov <indigo@yandex-team.ru>  Wed, 22 Apr 2015 17:47:11 +0300

mastermind (2.24.2) lucid; urgency=low

  * Misprint in postinst fixed

 -- Andrey Vasilenkov <indigo@yandex-team.ru>  Wed, 22 Apr 2015 17:28:27 +0300

mastermind (2.24.1) lucid; urgency=low

  * Distributed cache manager (for gatlinggun)

 -- Andrey Vasilenkov <indigo@yandex-team.ru>  Wed, 22 Apr 2015 17:04:56 +0300

mastermind (2.23.15) lucid; urgency=low

  * Added explicit couple text status to couple status change message
  * Returned back the lost check for groups move planner

 -- Andrey Vasilenkov <indigo@yandex-team.ru>  Thu, 07 May 2015 19:13:51 +0300

mastermind (2.23.14) lucid; urgency=low

  * Misprint fixed

 -- Andrey Vasilenkov <indigo@yandex-team.ru>  Thu, 07 May 2015 17:49:04 +0300

mastermind (2.23.13) lucid; urgency=low

  * Misprint fixed

 -- Andrey Vasilenkov <indigo@yandex-team.ru>  Thu, 07 May 2015 17:12:36 +0300

mastermind (2.23.12) lucid; urgency=low

  * Misprint fixed

 -- Andrey Vasilenkov <indigo@yandex-team.ru>  Thu, 07 May 2015 15:56:33 +0300

mastermind (2.23.11) lucid; urgency=low

  * Uncoupled group should be considered broken if it has more than one backend and DHT check is enabled
  * In-service check for uncoupled group fetching

 -- Andrey Vasilenkov <indigo@yandex-team.ru>  Thu, 07 May 2015 13:07:37 +0300

mastermind (2.23.10) lucid; urgency=low

  * Fix for restore group job creation when history record is unavailable

 -- Andrey Vasilenkov <indigo@yandex-team.ru>  Wed, 06 May 2015 20:14:19 +0300

mastermind (2.23.9) lucid; urgency=low

  * If no backends are found in history, planner restores group according to namespace distribution (same as for move group)

 -- Andrey Vasilenkov <indigo@yandex-team.ru>  Wed, 06 May 2015 19:39:27 +0300

mastermind (2.23.8) lucid; urgency=low

  * Move planner should use default uncoupled groups select function

 -- Andrey Vasilenkov <indigo@yandex-team.ru>  Wed, 29 Apr 2015 15:22:16 +0300

mastermind (2.23.7) lucid; urgency=low

  * Comparing source and destination DCs when planning move jobs

 -- Andrey Vasilenkov <indigo@yandex-team.ru>  Wed, 29 Apr 2015 09:29:29 +0300

mastermind (2.23.6) lucid; urgency=low

  * Misprints fixed

 -- Andrey Vasilenkov <indigo@yandex-team.ru>  Tue, 28 Apr 2015 18:17:11 +0300

mastermind (2.23.5) lucid; urgency=low

  * Busy hosts accounting fixed

 -- Andrey Vasilenkov <indigo@yandex-team.ru>  Tue, 28 Apr 2015 17:49:02 +0300

mastermind (2.23.4) lucid; urgency=low

  * Using groups merging on move jobs planning

 -- Andrey Vasilenkov <indigo@yandex-team.ru>  Tue, 28 Apr 2015 17:35:20 +0300

mastermind (2.23.3) lucid; urgency=low

  * Misprint fixed

 -- Andrey Vasilenkov <indigo@yandex-team.ru>  Mon, 20 Apr 2015 23:41:56 +0300

mastermind (2.23.2) lucid; urgency=low

  * Properly job slots checking in planner for couple defrag jobs

 -- Andrey Vasilenkov <indigo@yandex-team.ru>  Mon, 20 Apr 2015 23:25:43 +0300

mastermind (2.23.1) lucid; urgency=low

  * Config option for autoapproving defrag jobs

 -- Andrey Vasilenkov <indigo@yandex-team.ru>  Fri, 17 Apr 2015 17:39:54 +0300

mastermind (2.21.24) lucid; urgency=low

  * Misprint fixed

 -- Andrey Vasilenkov <indigo@yandex-team.ru>  Tue, 07 Apr 2015 17:05:41 +0300

mastermind (2.21.23) lucid; urgency=low

  * Planner will try to create job if there is less than max_executing_jobs running

 -- Andrey Vasilenkov <indigo@yandex-team.ru>  Mon, 06 Apr 2015 15:32:26 +0300

mastermind (2.21.22) lucid; urgency=low

  * Force update fixed

 -- Andrey Vasilenkov <indigo@yandex-team.ru>  Mon, 06 Apr 2015 14:32:10 +0300

mastermind (2.21.21) lucid; urgency=low

  * Fix for restore group job when executed on old node backend

 -- Andrey Vasilenkov <indigo@yandex-team.ru>  Mon, 30 Mar 2015 19:36:51 +0300

mastermind (2.21.20) lucid; urgency=low

  * Minor fixed

 -- Andrey Vasilenkov <indigo@yandex-team.ru>  Mon, 30 Mar 2015 19:13:53 +0300

mastermind (2.21.19) lucid; urgency=low

  * Success codes for minion are encoded as a sequence

 -- Andrey Vasilenkov <indigo@yandex-team.ru>  Mon, 30 Mar 2015 18:43:09 +0300

mastermind (2.21.18) lucid; urgency=low

  * Update metadb synchronously on executing minion cmd

 -- Andrey Vasilenkov <indigo@yandex-team.ru>  Fri, 27 Mar 2015 21:06:55 +0300

mastermind (2.21.17) lucid; urgency=low

  * Several minor fixes

 -- Andrey Vasilenkov <indigo@yandex-team.ru>  Fri, 27 Mar 2015 20:20:06 +0300

mastermind (2.21.16-1) lucid; urgency=low

  * Configurable autoapprove for recovery jobs

 -- Andrey Vasilenkov <indigo@yandex-team.ru>  Sat, 04 Apr 2015 12:33:17 +0300

mastermind (2.21.16) lucid; urgency=low

  * Do not crash if failed to resolve some infrastructure host
  * Do not crash when any of elliptics hostnames from config cannot be resolved

 -- Andrey Vasilenkov <indigo@yandex-team.ru>  Fri, 27 Mar 2015 18:01:57 +0300

mastermind (2.21.15) lucid; urgency=low

  * Fix for detaching node backend from group: based on group_id, not object of type storage.Group

 -- Andrey Vasilenkov <indigo@yandex-team.ru>  Tue, 24 Mar 2015 19:27:46 +0300

mastermind (2.21.14) lucid; urgency=low

  * Fix for detaching node backend from group: based on group_id, not object of type storage.Group

 -- Andrey Vasilenkov <indigo@yandex-team.ru>  Tue, 24 Mar 2015 19:00:33 +0300

mastermind (2.21.13) lucid; urgency=low

  * Do not fail job when elliptics request request for command status update was unsuccessful

 -- Andrey Vasilenkov <indigo@yandex-team.ru>  Tue, 24 Mar 2015 15:39:18 +0300

mastermind (2.21.12) lucid; urgency=low

  * Fix for busy uncoupled list groups fetching

 -- Andrey Vasilenkov <indigo@yandex-team.ru>  Tue, 24 Mar 2015 13:13:21 +0300

mastermind (2.21.11) lucid; urgency=low

  * Version bump for release-2.20 hotfix

 -- Andrey Vasilenkov <indigo@yandex-team.ru>  Mon, 23 Mar 2015 14:39:59 +0300

mastermind (2.21.10) lucid; urgency=low

  * Do not stop job execution when mark/unmark groups failed

 -- Andrey Vasilenkov <indigo@yandex-team.ru>  Fri, 20 Mar 2015 19:17:47 +0300

mastermind (2.21.9) lucid; urgency=low

  * Jobs processor uses periodic timer
  * Periodic timer implementation for timed queue

 -- Andrey Vasilenkov <indigo@yandex-team.ru>  Fri, 20 Mar 2015 16:52:58 +0300

mastermind (2.21.8) lucid; urgency=low

  * If job fails exception is saved to error messages list of job
  * Jobs index cleaning script
  * Removed jobs data from metadb's secondary indexes
  * Renamed mastermind util 'couple list-namespaces' handle to 'ns list'
  * Configurable minion request timeout

 -- Andrey Vasilenkov <indigo@yandex-team.ru>  Thu, 19 Mar 2015 16:42:05 +0300

mastermind (2.21.7) lucid; urgency=low

  * Resetting attempts counter on task manual retry

 -- Andrey Vasilenkov <indigo@yandex-team.ru>  Tue, 17 Mar 2015 17:11:18 +0300

mastermind (2.21.6) lucid; urgency=low

  * Misprint

 -- Andrey Vasilenkov <indigo@yandex-team.ru>  Tue, 17 Mar 2015 16:54:52 +0300

mastermind (2.21.5) lucid; urgency=low

  * Misprint

 -- Andrey Vasilenkov <indigo@yandex-team.ru>  Tue, 17 Mar 2015 16:45:53 +0300

mastermind (2.21.4) lucid; urgency=low

  * Fix for planner recovery job creation (a batch of applicable couple is empty)

 -- Andrey Vasilenkov <indigo@yandex-team.ru>  Tue, 17 Mar 2015 15:51:18 +0300

mastermind (2.21.3) lucid; urgency=low

  * tornado < 4.1 does not support raise_error option, fallback to async request with error checking

 -- Andrey Vasilenkov <indigo@yandex-team.ru>  Tue, 17 Mar 2015 15:07:02 +0300

mastermind (2.21.2) lucid; urgency=low

  * Fix for jobs rendering

 -- Andrey Vasilenkov <indigo@yandex-team.ru>  Mon, 16 Mar 2015 19:43:50 +0300

mastermind (2.21.1) lucid; urgency=low

  * Minion requests retry on http errors

 -- Andrey Vasilenkov <indigo@yandex-team.ru>  Mon, 16 Mar 2015 19:33:46 +0300

mastermind (2.20.6) lucid; urgency=low

  * Move job: fix for unmarking group that is down at the moment

 -- Andrey Vasilenkov <indigo@yandex-team.ru>  Mon, 23 Mar 2015 13:24:25 +0300

mastermind (2.20.5) lucid; urgency=low

  * Node backend statistics time is extracted from elliptics async result
  * Couple defragmentation by partitions

 -- Andrey Vasilenkov <indigo@yandex-team.ru>  Tue, 17 Mar 2015 20:01:35 +0300

mastermind (2.20.4) lucid; urgency=low

  * Jobs handler: move all groups from host
  * Moved src backend status check to move job start phase instead of creation phase

 -- Andrey Vasilenkov <indigo@yandex-team.ru>  Fri, 13 Mar 2015 20:41:18 +0300

mastermind (2.20.3) lucid; urgency=low

  * Fix for search-by-path using ipv6 ip addrs

 -- Andrey Vasilenkov <indigo@yandex-team.ru>  Wed, 11 Mar 2015 20:11:59 +0300

mastermind (2.20.2) lucid; urgency=low

  * Group history unified

 -- Andrey Vasilenkov <indigo@yandex-team.ru>  Wed, 11 Mar 2015 19:39:12 +0300

mastermind (2.20.1) lucid; urgency=low

  * Restore job: make src backend readonly if possible to prevent blob truncation

 -- Andrey Vasilenkov <indigo@yandex-team.ru>  Wed, 11 Mar 2015 17:06:15 +0300

mastermind (2.19.6) lucid; urgency=low

  * Fix for removing node backend from group

 -- Andrey Vasilenkov <indigo@yandex-team.ru>  Fri, 13 Mar 2015 12:35:54 +0300

mastermind (2.19.5) lucid; urgency=low

  * Manual locker commited

 -- Andrey Vasilenkov <indigo@yandex-team.ru>  Thu, 12 Mar 2015 15:49:31 +0300

mastermind (2.19.4) lucid; urgency=low

  * Fix for node history backend unlink

 -- Andrey Vasilenkov <indigo@yandex-team.ru>  Thu, 12 Mar 2015 14:55:52 +0300

mastermind (2.19.3) lucid; urgency=low

  * Recovery planner accounts locked couples

 -- Andrey Vasilenkov <indigo@yandex-team.ru>  Wed, 11 Mar 2015 15:30:51 +0300

mastermind (2.19.2) lucid; urgency=low

  * Planner does not operate without mongo db setup

 -- Andrey Vasilenkov <indigo@yandex-team.ru>  Thu, 05 Mar 2015 20:14:26 +0300

mastermind (2.19.1) lucid; urgency=low

  * Recover dc queue is replaced by dynamic weighting of couples using last recovery timestamp and keys difference
  * Couples can be indexed by unicode str
  * Workaround for hosts that cannot be resolved
  * Do not compare couple groups' metadata version numbers
  * Added namespace settings custom expiration time feature

 -- Andrey Vasilenkov <indigo@yandex-team.ru>  Thu, 05 Mar 2015 19:15:45 +0300

mastermind (2.18.15) lucid; urgency=low

  * Logging for move group planner improved
  * Refactored job accounting: now it should properly account destination hdds of existing jobs
  * Fix for lock release on error during groups' marking

 -- Andrey Vasilenkov <indigo@yandex-team.ru>  Wed, 11 Mar 2015 14:45:53 +0300

mastermind (2.18.14) lucid; urgency=low

  * Logging requests and test handler for ns_current_state logging

 -- Andrey Vasilenkov <indigo@yandex-team.ru>  Tue, 10 Mar 2015 12:53:16 +0300

mastermind (2.18.13) lucid; urgency=low

  * Effective space statistics fix

 -- Andrey Vasilenkov <indigo@yandex-team.ru>  Wed, 04 Mar 2015 14:49:07 +0300

mastermind (2.18.12) lucid; urgency=low

  * Fix for total effective_free_space count

 -- Andrey Vasilenkov <indigo@yandex-team.ru>  Tue, 03 Mar 2015 20:51:44 +0300

mastermind (2.18.11) lucid; urgency=low

  * Ensure path before checking locked hosts
  * Planner job creation fixed

 -- Andrey Vasilenkov <indigo@yandex-team.ru>  Tue, 03 Mar 2015 20:05:17 +0300

mastermind (2.18.10) lucid; urgency=low

  * Fix for group move handler --force option

 -- Andrey Vasilenkov <indigo@yandex-team.ru>  Mon, 02 Mar 2015 12:40:49 +0300

mastermind (2.18.9) lucid; urgency=low

  * Misprint fixed

 -- Andrey Vasilenkov <indigo@yandex-team.ru>  Fri, 27 Feb 2015 20:43:37 +0300

mastermind (2.18.8) lucid; urgency=low

  * Fix for mongo queries

 -- Andrey Vasilenkov <indigo@yandex-team.ru>  Fri, 27 Feb 2015 20:29:15 +0300

mastermind (2.18.7) lucid; urgency=low

  * Downtimes for both src_host and dst_host during rsync task execution
  * Use hostname in net downtimes
  * Rsync node task is now used for move job instead of common MinionCmdTask

 -- Andrey Vasilenkov <indigo@yandex-team.ru>  Fri, 27 Feb 2015 19:39:16 +0300

mastermind (2.18.6) lucid; urgency=low

  * IPv6 for tornado clients turned on

 -- Andrey Vasilenkov <indigo@yandex-team.ru>  Fri, 27 Feb 2015 16:18:09 +0300

mastermind (2.18.5) lucid; urgency=low

  * Implementation of net monitoring usage during rsync tasks executing

 -- Andrey Vasilenkov <indigo@yandex-team.ru>  Fri, 27 Feb 2015 15:05:11 +0300

mastermind (2.18.4) lucid; urgency=low

  * Fake sync manager get_children_locks implemented

 -- Andrey Vasilenkov <indigo@yandex-team.ru>  Wed, 25 Feb 2015 17:40:38 +0300

mastermind (2.18.3) lucid; urgency=low

  * Minor job processing refactoring fixes

 -- Andrey Vasilenkov <indigo@yandex-team.ru>  Tue, 24 Feb 2015 16:47:07 +0300

mastermind (2.18.2) lucid; urgency=low

  * Effective free space statistics calculation fixed
  * Minor job processor refactoring

 -- Andrey Vasilenkov <indigo@yandex-team.ru>  Fri, 20 Feb 2015 18:23:06 +0300

mastermind (2.18.1) lucid; urgency=low

  * Host lock implemented, prevents active operations on selected host

 -- Andrey Vasilenkov <indigo@yandex-team.ru>  Wed, 18 Feb 2015 17:28:31 +0300

mastermind (2.17.13) lucid; urgency=low

  * Logging

 -- Andrey Vasilenkov <indigo@yandex-team.ru>  Mon, 16 Feb 2015 18:39:50 +0300

mastermind (2.17.12) lucid; urgency=low

  * Fix for check-for-update settings checking

 -- Andrey Vasilenkov <indigo@yandex-team.ru>  Mon, 16 Feb 2015 17:37:23 +0300

mastermind (2.17.11) lucid; urgency=low

  * Logging

 -- Andrey Vasilenkov <indigo@yandex-team.ru>  Mon, 16 Feb 2015 17:23:52 +0300

mastermind (2.17.10) lucid; urgency=low

  * Mongo db is made optional (job processor and planner are disabled)

 -- Andrey Vasilenkov <indigo@yandex-team.ru>  Fri, 13 Feb 2015 18:59:33 +0300

mastermind (2.17.9) lucid; urgency=low

  * Return error code 1 if failed to create couple
  * Mongo db is made optional (job processor and planner are disabled)

 -- Andrey Vasilenkov <indigo@yandex-team.ru>  Fri, 13 Feb 2015 16:00:56 +0300

mastermind (2.17.8) lucid; urgency=low

  * Update groups status befire applying jobs

 -- Andrey Vasilenkov <indigo@yandex-team.ru>  Thu, 12 Feb 2015 18:23:58 +0300

mastermind (2.17.7) lucid; urgency=low

  * Fix for determing group space requirements on restore

 -- Andrey Vasilenkov <indigo@yandex-team.ru>  Tue, 10 Feb 2015 22:02:10 +0300

mastermind (2.17.6) lucid; urgency=low

  * Fix for determing group space requirements on restore

 -- Andrey Vasilenkov <indigo@yandex-team.ru>  Tue, 10 Feb 2015 21:50:42 +0300

mastermind (2.17.5) lucid; urgency=low

  * Fix for determing group space requirements on restore

 -- Andrey Vasilenkov <indigo@yandex-team.ru>  Tue, 10 Feb 2015 21:37:28 +0300

mastermind (2.17.4) lucid; urgency=low

  * Fix for restore candidates selection

 -- Andrey Vasilenkov <indigo@yandex-team.ru>  Tue, 10 Feb 2015 21:22:19 +0300

mastermind (2.17.3) lucid; urgency=low

  * Fix for couple status update on unlinking node backend from group

 -- Andrey Vasilenkov <indigo@yandex-team.ru>  Tue, 10 Feb 2015 18:46:56 +0300

mastermind (2.17.2) lucid; urgency=low

  * Fix for zookeeper lock release
  * Fix for updating couple status when all the groups did not respond during checking

 -- Andrey Vasilenkov <indigo@yandex-team.ru>  Mon, 09 Feb 2015 12:46:04 +0300

mastermind (2.17.1) lucid; urgency=low

  * Check-for-update option for namespace setup
  * Storage total keys diff handler
  * Reconnect timeout for mastermind-util is decreased to 3 sec
  * cocaine-runtime dependency added

 -- Andrey Vasilenkov <indigo@yandex-team.ru>  Fri, 06 Feb 2015 18:00:27 +0300

mastermind (2.16.10) lucid; urgency=low

  * Fix for rsync group node backend checking

 -- Andrey Vasilenkov <indigo@yandex-team.ru>  Fri, 06 Feb 2015 17:41:47 +0300

mastermind (2.16.9) lucid; urgency=low

  * Removed constraints on node backend status during restore group job

 -- Andrey Vasilenkov <indigo@yandex-team.ru>  Thu, 05 Feb 2015 20:17:43 +0300

mastermind (2.16.8) lucid; urgency=low

  * Restore group job can now accept source group as a parameter

 -- Andrey Vasilenkov <indigo@yandex-team.ru>  Thu, 05 Feb 2015 19:10:06 +0300

mastermind (2.16.7) lucid; urgency=low

  * Removed obsolete checking if tasks where successfully fetched from minions

 -- Andrey Vasilenkov <indigo@yandex-team.ru>  Thu, 05 Feb 2015 15:07:56 +0300

mastermind (2.16.6) lucid; urgency=low

  * Fix for job accounting of groups with broken namespace settings

 -- Andrey Vasilenkov <indigo@yandex-team.ru>  Thu, 05 Feb 2015 12:35:26 +0300

mastermind (2.16.5) lucid; urgency=low

  * Couples taking part in new and executing jobs are taken in account when creating new move job
  * Group move --lucky option to automatically select uncoupled group to move source group to

 -- Andrey Vasilenkov <indigo@yandex-team.ru>  Wed, 04 Feb 2015 16:09:30 +0300

mastermind (2.16.4) lucid; urgency=low

  * Detecting stat file error from monitor stats

 -- Andrey Vasilenkov <indigo@yandex-team.ru>  Mon, 02 Feb 2015 12:41:27 +0300

mastermind (2.16.3) lucid; urgency=low

  * Group move has 'force' parameter, which will try to cancel unimportant jobs

 -- Andrey Vasilenkov <indigo@yandex-team.ru>  Thu, 29 Jan 2015 18:13:03 +0300

mastermind (2.16.2) lucid; urgency=low

  * More informative error message when trying to restore uncoupled group
  * Script for moving jobs from elliptics to mongodb
  * Removed obsolete syslog-ng restart command from postinst
  * Fix for logging elliptics request nano-seconds

 -- Andrey Vasilenkov <indigo@yandex-team.ru>  Tue, 27 Jan 2015 19:33:03 +0300

mastermind (2.16.1) lucid; urgency=low

  * Optional unimportant jobs cancellation on creating restore job

 -- Andrey Vasilenkov <indigo@yandex-team.ru>  Mon, 26 Jan 2015 18:48:18 +0300

mastermind (2.15.34) lucid; urgency=low

  * Read preferences for mongo forced to PRIMARY_PREFFERED

 -- Andrey Vasilenkov <indigo@yandex-team.ru>  Mon, 26 Jan 2015 14:38:02 +0300

mastermind (2.15.33) lucid; urgency=low

  * Read preferences for mongo forced to PRIMARY_PREFFERED

 -- Andrey Vasilenkov <indigo@yandex-team.ru>  Mon, 26 Jan 2015 14:16:57 +0300

mastermind (2.15.32) lucid; urgency=low

  * Misprint fixed

 -- Andrey Vasilenkov <indigo@yandex-team.ru>  Fri, 23 Jan 2015 16:49:10 +0300

mastermind (2.15.31) lucid; urgency=low

  * Fix for marking jobs fetched from db as non-dirty

 -- Andrey Vasilenkov <indigo@yandex-team.ru>  Fri, 23 Jan 2015 13:34:35 +0300

mastermind (2.15.30) lucid; urgency=low

  * Fixed bug with jobs creation

 -- Andrey Vasilenkov <indigo@yandex-team.ru>  Fri, 23 Jan 2015 13:11:49 +0300

mastermind (2.15.29) lucid; urgency=low

  * Misprint fixed

 -- Andrey Vasilenkov <indigo@yandex-team.ru>  Thu, 22 Jan 2015 22:23:46 +0300

mastermind (2.15.28) lucid; urgency=low

  * Forced jobs ts convertion to int

 -- Andrey Vasilenkov <indigo@yandex-team.ru>  Thu, 22 Jan 2015 21:33:56 +0300

mastermind (2.15.27) lucid; urgency=low

  * Dependencies updated

 -- Andrey Vasilenkov <indigo@yandex-team.ru>  Thu, 22 Jan 2015 19:56:03 +0300

mastermind (2.15.26) lucid; urgency=low

  * Misprint fixed

 -- Andrey Vasilenkov <indigo@yandex-team.ru>  Thu, 22 Jan 2015 19:39:47 +0300

mastermind (2.15.25) lucid; urgency=low

  * Mongo working draft for testing

 -- Andrey Vasilenkov <indigo@yandex-team.ru>  Thu, 22 Jan 2015 17:09:56 +0300

mastermind (2.15.24) lucid; urgency=low

  * Fix for minions command execution

 -- Andrey Vasilenkov <indigo@yandex-team.ru>  Wed, 21 Jan 2015 16:53:22 +0300

mastermind (2.15.23) lucid; urgency=low

  * Misprint fixed

 -- Andrey Vasilenkov <indigo@yandex-team.ru>  Wed, 21 Jan 2015 13:37:07 +0300

mastermind (2.15.22) lucid; urgency=low

  * Fix for minion cmd command execution

 -- Andrey Vasilenkov <indigo@yandex-team.ru>  Wed, 21 Jan 2015 13:10:30 +0300

mastermind (2.15.21) lucid; urgency=low

  * General concurrent handler implemented, wraps all API handlers
  * Misprint fixes

 -- Andrey Vasilenkov <indigo@yandex-team.ru>  Mon, 19 Jan 2015 15:01:06 +0300

mastermind (2.15.20) lucid; urgency=low

  * Changed dependencies (cocaine-tools << 0.12, cocaine-framework-python << 0.12)

 -- Andrey Vasilenkov <indigo@yandex-team.ru>  Fri, 16 Jan 2015 14:17:35 +0300

mastermind (2.15.19) lucid; urgency=low

  * Changed dependencies (python-tornado << 4)

 -- Andrey Vasilenkov <indigo@yandex-team.ru>  Fri, 16 Jan 2015 14:04:29 +0300

mastermind (2.15.18) lucid; urgency=low

  * Fix for manual handlers for defrag and recover-dc jobs creation
  * Fix for cocaine worker timeouts on job creation
  * Refactored minion states update process

 -- Andrey Vasilenkov <indigo@yandex-team.ru>  Wed, 14 Jan 2015 16:44:18 +0300

mastermind (2.15.17) lucid; urgency=low

  * Increased cocaine worker pool-limit to 7

 -- Andrey Vasilenkov <indigo@yandex-team.ru>  Tue, 13 Jan 2015 20:43:40 +0300

mastermind (2.15.16) lucid; urgency=low

  * Increased worker heartbeat timeout to 240s

 -- Andrey Vasilenkov <indigo@yandex-team.ru>  Tue, 13 Jan 2015 18:27:19 +0300

mastermind (2.15.15) lucid; urgency=low

  * Temporary decreased jobs prefetch time span

 -- Andrey Vasilenkov <indigo@yandex-team.ru>  Tue, 13 Jan 2015 14:55:54 +0300

mastermind (2.15.14) lucid; urgency=low

  * Minor logging cleaning

 -- Andrey Vasilenkov <indigo@yandex-team.ru>  Tue, 13 Jan 2015 12:53:16 +0300

mastermind (2.15.13) lucid; urgency=low

  * Decreased cocaine pool-limit to 3

 -- Andrey Vasilenkov <indigo@yandex-team.ru>  Mon, 12 Jan 2015 20:34:19 +0300

mastermind (2.15.12) lucid; urgency=low

  * Job processing can be started as soon as minions states has been fetched from all hosts with executing minion tasks according to job processor data
  * Fix for invalid checking of minions history records

 -- Andrey Vasilenkov <indigo@yandex-team.ru>  Mon, 12 Jan 2015 20:07:54 +0300

mastermind (2.15.11) lucid; urgency=low

  * Start task threads after cocaine worker has been initialized

 -- Andrey Vasilenkov <indigo@yandex-team.ru>  Fri, 09 Jan 2015 19:18:53 +0300

mastermind (2.15.10) lucid; urgency=low

  * Infrastructure procedures logging improved

 -- Andrey Vasilenkov <indigo@yandex-team.ru>  Fri, 09 Jan 2015 18:26:10 +0300

mastermind (2.15.9) lucid; urgency=low

  * Startup timeout temporarily increased
  * Excessive logging removed

 -- Andrey Vasilenkov <indigo@yandex-team.ru>  Fri, 02 Jan 2015 02:44:08 +0300

mastermind (2.15.8) lucid; urgency=low

  * Added handler execution time to logs

 -- Andrey Vasilenkov <indigo@yandex-team.ru>  Wed, 24 Dec 2014 15:48:54 +0300

mastermind (2.15.7) lucid; urgency=low

  * Fix for recovery jobs queue fill

 -- Andrey Vasilenkov <indigo@yandex-team.ru>  Tue, 23 Dec 2014 16:05:36 +0300

mastermind (2.15.6) lucid; urgency=low

  * Fix for indexes batch reader

 -- Andrey Vasilenkov <indigo@yandex-team.ru>  Tue, 23 Dec 2014 14:28:14 +0300

mastermind (2.15.5) lucid; urgency=low

  * Misprint fixed

 -- Andrey Vasilenkov <indigo@yandex-team.ru>  Mon, 22 Dec 2014 18:49:02 +0300

mastermind (2.15.4) lucid; urgency=low

  * Misprint fixed

 -- Andrey Vasilenkov <indigo@yandex-team.ru>  Mon, 22 Dec 2014 18:47:00 +0300

mastermind (2.15.3) lucid; urgency=low

  * Fix for recovery jobs refactoring

 -- Andrey Vasilenkov <indigo@yandex-team.ru>  Mon, 22 Dec 2014 18:39:23 +0300

mastermind (2.15.2) lucid; urgency=low

  * Recover dc planner refactored a little bit
  * Do not take jobs global lock on job cancelling

 -- Andrey Vasilenkov <indigo@yandex-team.ru>  Mon, 22 Dec 2014 17:47:55 +0300

mastermind (2.15.1) lucid; urgency=low

  * Added optional flag for considering namespace broken when its' groups has unequal total space

 -- Andrey Vasilenkov <indigo@yandex-team.ru>  Fri, 19 Dec 2014 14:31:33 +0300

mastermind (2.14.17) lucid; urgency=low

  * Logging for tagged records

 -- Andrey Vasilenkov <indigo@yandex-team.ru>  Thu, 18 Dec 2014 19:47:14 +0300

mastermind (2.14.16) lucid; urgency=low

  * Job handler for getting jobs by job ids

 -- Andrey Vasilenkov <indigo@yandex-team.ru>  Thu, 18 Dec 2014 15:22:30 +0300

mastermind (2.14.15) lucid; urgency=low

  * Use max executing recover dc jobs limit in planner

 -- Andrey Vasilenkov <indigo@yandex-team.ru>  Mon, 15 Dec 2014 19:57:10 +0300

mastermind (2.14.14) lucid; urgency=low

  * Recover dc: limited job creation

 -- Andrey Vasilenkov <indigo@yandex-team.ru>  Mon, 15 Dec 2014 19:44:06 +0300

mastermind (2.14.13) lucid; urgency=low

  * No approving for recovery jobs

 -- Andrey Vasilenkov <indigo@yandex-team.ru>  Mon, 15 Dec 2014 19:22:40 +0300

mastermind (2.14.12) lucid; urgency=low

  * Do not take global jobs lock on jobs' approving

 -- Andrey Vasilenkov <indigo@yandex-team.ru>  Mon, 15 Dec 2014 18:45:43 +0300

mastermind (2.14.11) lucid; urgency=low

  * Minor misprint

 -- Andrey Vasilenkov <indigo@yandex-team.ru>  Sat, 13 Dec 2014 20:20:52 +0300

mastermind (2.14.10) lucid; urgency=low

  * Minor misprint

 -- Andrey Vasilenkov <indigo@yandex-team.ru>  Fri, 12 Dec 2014 19:22:17 +0300

mastermind (2.14.9) lucid; urgency=low

  * Checking move jobs for dc sharing prevention before starting

 -- Andrey Vasilenkov <indigo@yandex-team.ru>  Fri, 12 Dec 2014 19:09:16 +0300

mastermind (2.14.8) lucid; urgency=low

  * Misprint fixed

 -- Andrey Vasilenkov <indigo@yandex-team.ru>  Thu, 11 Dec 2014 18:42:25 +0300

mastermind (2.14.7) lucid; urgency=low

  * Misprint fixed

 -- Andrey Vasilenkov <indigo@yandex-team.ru>  Thu, 11 Dec 2014 18:33:41 +0300

mastermind (2.14.6) lucid; urgency=low

  * Cluster lock and couple data updating before deleting namespace

 -- Andrey Vasilenkov <indigo@yandex-team.ru>  Thu, 11 Dec 2014 18:29:02 +0300

mastermind (2.14.5) lucid; urgency=low

  * Namespace settings service flags and options implemented

 -- Andrey Vasilenkov <indigo@yandex-team.ru>  Thu, 11 Dec 2014 17:36:02 +0300

mastermind (2.14.4) lucid; urgency=low

  * Read-only backends support and new move job workflow with making source group read-only instead of disabling

 -- Andrey Vasilenkov <indigo@yandex-team.ru>  Thu, 11 Dec 2014 15:08:43 +0300

mastermind (2.14.3) lucid; urgency=low

  * Checking busy uncoupled groups before selecting uncouple group for group restoring

 -- Andrey Vasilenkov <indigo@yandex-team.ru>  Mon, 08 Dec 2014 19:46:01 +0300

mastermind (2.14.2) lucid; urgency=low

  * Optional parameter for search-by-path for search only within the last history record

 -- Andrey Vasilenkov <indigo@yandex-team.ru>  Mon, 08 Dec 2014 18:03:20 +0300

mastermind (2.14.1) lucid; urgency=low

  * Support for search-by-path * syntax

 -- Andrey Vasilenkov <indigo@yandex-team.ru>  Mon, 08 Dec 2014 16:56:51 +0300

mastermind (2.13.5) lucid; urgency=low

  * Recover job: do not perform defrag tasks before actual recovery starts
  * Added -M and -L options to recover dc task

 -- Andrey Vasilenkov <indigo@yandex-team.ru>  Wed, 10 Dec 2014 14:56:25 +0300

mastermind (2.13.4) lucid; urgency=low

  * Fix for statistics updating

 -- Andrey Vasilenkov <indigo@yandex-team.ru>  Tue, 09 Dec 2014 17:06:09 +0300

mastermind (2.13.3) lucid; urgency=low

  * Restore group job can now select appropriate uncouple group and merge several into one if necessary

 -- Andrey Vasilenkov <indigo@yandex-team.ru>  Fri, 05 Dec 2014 16:55:10 +0300

mastermind (2.13.2) lucid; urgency=low

  * Updating namespace settings when building couples
  * Convert couple meta script updated

 -- Andrey Vasilenkov <indigo@yandex-team.ru>  Tue, 02 Dec 2014 16:14:20 +0300

mastermind (2.13.1) lucid; urgency=low

  * Moved 'frozen' setting from couple meta key to group meta key

 -- Andrey Vasilenkov <indigo@yandex-team.ru>  Mon, 01 Dec 2014 19:49:32 +0300

mastermind (2.12.2) lucid; urgency=low

  * Fix for couple build handler timeout

 -- Andrey Vasilenkov <indigo@yandex-team.ru>  Fri, 28 Nov 2014 19:11:13 +0300

mastermind (2.12.1) lucid; urgency=low

  * Group restore job implemented
  * Cmd restore deprecated
  * Optimized statistics updating

 -- Andrey Vasilenkov <indigo@yandex-team.ru>  Fri, 28 Nov 2014 16:11:45 +0300

mastermind (2.11.4) lucid; urgency=low

  * Temporary increased mastermind startup time to 120 sec

 -- Andrey Vasilenkov <indigo@yandex-team.ru>  Thu, 27 Nov 2014 16:25:53 +0300

mastermind (2.11.3) lucid; urgency=low

  * Fix for couple build mastermind utils

 -- Andrey Vasilenkov <indigo@yandex-team.ru>  Fri, 21 Nov 2014 19:09:02 +0300

mastermind (2.11.2) lucid; urgency=low

  * Fix for default locking sync manager

 -- Andrey Vasilenkov <indigo@yandex-team.ru>  Fri, 21 Nov 2014 18:47:46 +0300

mastermind (2.11.1) lucid; urgency=low

  * New couple builder

 -- Andrey Vasilenkov <indigo@yandex-team.ru>  Fri, 21 Nov 2014 16:55:14 +0300

mastermind (2.10.2) lucid; urgency=low

  * Do not use integer size for weights dictionary for json-compatibility

 -- Andrey Vasilenkov <indigo@yandex-team.ru>  Thu, 13 Nov 2014 19:08:42 +0300

mastermind (2.10.1) lucid; urgency=low

  * Ns setup: removed signature port option
  * Additional verbose couple status
  * Config option for forbidding namespaces without settings - couples of such namespaces will be considered BROKEN
  * get_namespaces_states handle that combines all namespace state as one dict
  * Ns setup: removed storage-location option
  * Fix for uniform auth-keys format

 -- Andrey Vasilenkov <indigo@yandex-team.ru>  Mon, 10 Nov 2014 19:08:16 +0300

mastermind (2.9.92) lucid; urgency=low

  * Temporary removed additional node stale checking in balancer itself

 -- Andrey Vasilenkov <indigo@yandex-team.ru>  Thu, 13 Nov 2014 00:28:04 +0300

mastermind (2.9.91) lucid; urgency=low

  * Statistics stale status is checked only when statistics is updated
  * get_namespaces_states handle that combines all namespace state as one dict
  * Ns setup: removed storage-location option
  * Fix for uniform auth-keys format
  * Ns setup: storage-location is a boolean flag now

 -- Andrey Vasilenkov <indigo@yandex-team.ru>  Wed, 12 Nov 2014 20:04:23 +0300

mastermind (2.9.90) lucid; urgency=low

  * Job status handle

 -- Andrey Vasilenkov <indigo@yandex-team.ru>  Fri, 07 Nov 2014 18:36:41 +0300

mastermind (2.9.89) lucid; urgency=low

  * Distinct BROKEN status for couples and groups that have forbidden configuration
  * Config flags for forbidding dht and dc sharing among groups
  * Dependencies updated

 -- Andrey Vasilenkov <indigo@yandex-team.ru>  Thu, 06 Nov 2014 18:04:45 +0300

mastermind (2.9.88) lucid; urgency=low

  * Cmd restore: reconfiguring elliptics before starting node backend

 -- Andrey Vasilenkov <indigo@yandex-team.ru>  Wed, 05 Nov 2014 17:05:35 +0300

mastermind (2.9.87) lucid; urgency=low

  * Cluster global lock and update before changing its state (couple build and couple break)

 -- Andrey Vasilenkov <indigo@yandex-team.ru>  Tue, 04 Nov 2014 20:15:41 +0300

mastermind (2.9.86) lucid; urgency=low

  * Namespace settings using tagged indexes

 -- Andrey Vasilenkov <indigo@yandex-team.ru>  Sat, 01 Nov 2014 15:28:56 +0300

mastermind (2.9.85) lucid; urgency=low

  * Fixed broken couples status update in case of coupled groups having different namespaces
  * Configurable node backend stat stale timeout

 -- Andrey Vasilenkov <indigo@yandex-team.ru>  Fri, 31 Oct 2014 16:15:48 +0300

mastermind (2.9.84) lucid; urgency=low

  * Fix for free effective space info handle

 -- Andrey Vasilenkov <indigo@yandex-team.ru>  Wed, 29 Oct 2014 19:28:39 +0300

mastermind (2.9.83) lucid; urgency=low

  * Fix for namespace-aware handlers that can fail because of the broken couples
  * Cocaine framework dependencies

 -- Andrey Vasilenkov <indigo@yandex-team.ru>  Wed, 29 Oct 2014 18:51:52 +0300

mastermind (2.9.82) lucid; urgency=low

  * Mastermind util reconnects automatically on DisconnectionError of cocaine Service
  * Minions status fetching configurable timeout
  * Workaround for minions state update
  * Indexes uses batched read latest requests insted of a bulk read

 -- Andrey Vasilenkov <indigo@yandex-team.ru>  Wed, 29 Oct 2014 17:41:05 +0300

mastermind (2.9.81) lucid; urgency=low

  * Reserved space option for namespaces

 -- Andrey Vasilenkov <indigo@yandex-team.ru>  Tue, 28 Oct 2014 17:28:45 +0300

mastermind (2.9.80) lucid; urgency=low

  * Added alive and removed records counters

 -- Andrey Vasilenkov <indigo@yandex-team.ru>  Mon, 27 Oct 2014 18:03:18 +0300

mastermind (2.9.79) lucid; urgency=low

  * Rearranged locks acquiring

 -- Andrey Vasilenkov <indigo@yandex-team.ru>  Fri, 24 Oct 2014 16:33:44 +0400

mastermind (2.9.78) lucid; urgency=low

  * Do not share locks among different threads, this can cause unwanted sideeffects
  * Recover dc task: decreased number of threads by one to leave one group in couple available for data reads and writes

 -- Andrey Vasilenkov <indigo@yandex-team.ru>  Fri, 24 Oct 2014 15:44:26 +0400

mastermind (2.9.77) lucid; urgency=low

  * One more zero-weight couple fix

 -- Andrey Vasilenkov <indigo@yandex-team.ru>  Wed, 22 Oct 2014 15:10:53 +0400

mastermind (2.9.76) lucid; urgency=low

  * Ultimate fix for zero-weight couples

 -- Andrey Vasilenkov <indigo@yandex-team.ru>  Wed, 22 Oct 2014 14:07:49 +0400

mastermind (2.9.75) lucid; urgency=low

  * Fix for minions ready state

 -- Andrey Vasilenkov <indigo@yandex-team.ru>  Tue, 21 Oct 2014 19:02:16 +0400

mastermind (2.9.74) lucid; urgency=low

  * Misprints

 -- Andrey Vasilenkov <indigo@yandex-team.ru>  Tue, 21 Oct 2014 18:16:11 +0400

mastermind (2.9.73) lucid; urgency=low

  * Fix for blob max size stats

 -- Andrey Vasilenkov <indigo@yandex-team.ru>  Tue, 21 Oct 2014 16:12:16 +0400

mastermind (2.9.72) lucid; urgency=low

  * Do not create defrag jobs if not enough free space on any node backend
  * Max blob size as node backend statistics parameter
  * Couple defrag check timeout increased to 2 days
  * Using dstat error from elliptics monitor stat

 -- Andrey Vasilenkov <indigo@yandex-team.ru>  Tue, 21 Oct 2014 14:56:02 +0400

mastermind (2.9.71) lucid; urgency=low

  * Redirect namespace options
  * Json output for group search-by-path handle

 -- Andrey Vasilenkov <indigo@yandex-team.ru>  Mon, 20 Oct 2014 18:08:18 +0400

mastermind (2.9.70) lucid; urgency=low

  * Minions gzip turned on

 -- Andrey Vasilenkov <indigo@yandex-team.ru>  Mon, 20 Oct 2014 16:16:41 +0400

mastermind (2.9.69) lucid; urgency=low

  * Couple defrag planner uses records removed size to select couples to defrag

 -- Andrey Vasilenkov <indigo@yandex-team.ru>  Fri, 17 Oct 2014 18:51:02 +0400

mastermind (2.9.68) lucid; urgency=low

  * Couple defragmentation planner

 -- Andrey Vasilenkov <indigo@yandex-team.ru>  Fri, 17 Oct 2014 15:17:52 +0400

mastermind (2.9.67) lucid; urgency=low

   * Couple defragmentation job

 -- Andrey Vasilenkov <indigo@yandex-team.ru>  Thu, 16 Oct 2014 16:24:57 +0400

mastermind (2.9.66) lucid; urgency=low

  * Misprints

 -- Andrey Vasilenkov <indigo@yandex-team.ru>  Wed, 15 Oct 2014 19:37:55 +0400

mastermind (2.9.65) lucid; urgency=low

  * Jobs locks are performed on job creation
  * Fix for tree map generation for flowmastermind

 -- Andrey Vasilenkov <indigo@yandex-team.ru>  Wed, 15 Oct 2014 16:35:09 +0400

mastermind (2.9.64) lucid; urgency=low

  * Move jobs: check src couple status before stopping node backend
  * Fix for move jobs tasks order
  * Check for last error to prevent lock acquire errors duplication
  * Defrag tasks for recover dc jobs added

 -- Andrey Vasilenkov <indigo@yandex-team.ru>  Tue, 14 Oct 2014 16:22:36 +0400

mastermind (2.9.63) lucid; urgency=low

  * Added features to namespace settings with two options: multipart-content-length-threshold and select-couple-to-upload
  * Fix for zookeeper lock release when failed to process job

 -- Andrey Vasilenkov <indigo@yandex-team.ru>  Mon, 13 Oct 2014 18:37:41 +0400

mastermind (2.9.62) lucid; urgency=low

  * Fix for couple repair

 -- Andrey Vasilenkov <indigo@yandex-team.ru>  Sun, 12 Oct 2014 23:06:15 +0400

mastermind (2.9.61) lucid; urgency=low

  * Minions status fetch fixed

 -- Andrey Vasilenkov <indigo@yandex-team.ru>  Sun, 12 Oct 2014 14:48:02 +0400

mastermind (2.9.60) lucid; urgency=low

  * Removed minions ready percentage, 100% minion response is required

 -- Andrey Vasilenkov <indigo@yandex-team.ru>  Fri, 10 Oct 2014 13:33:18 +0400

mastermind (2.9.59) lucid; urgency=low

  * Profile name fix in mastermind deployment script
  * Fix for max group number inconsistency

 -- Andrey Vasilenkov <indigo@yandex-team.ru>  Thu, 09 Oct 2014 17:46:00 +0400

mastermind (2.9.58) lucid; urgency=low

  * Detaching node backend from uncoupled group on move job completion

 -- Andrey Vasilenkov <indigo@yandex-team.ru>  Thu, 09 Oct 2014 16:30:33 +0400

mastermind (2.9.57) lucid; urgency=low

  * Separate max executing jobs counters per job type
  * Json output fix for mastermind util

 -- Andrey Vasilenkov <indigo@yandex-team.ru>  Thu, 09 Oct 2014 15:06:32 +0400

mastermind (2.9.56) lucid; urgency=low

  * Fix for flowmastermind statistics

 -- Andrey Vasilenkov <indigo@yandex-team.ru>  Wed, 08 Oct 2014 21:01:03 +0400

mastermind (2.9.55) lucid; urgency=low

  * Fix for flowmastermind statistics

 -- Andrey Vasilenkov <indigo@yandex-team.ru>  Wed, 08 Oct 2014 20:44:54 +0400

mastermind (2.9.54) lucid; urgency=low

  * Additional checking for busy hosts

 -- Andrey Vasilenkov <indigo@yandex-team.ru>  Wed, 08 Oct 2014 19:18:04 +0400

mastermind (2.9.53) lucid; urgency=low

  * Misprint fixed

 -- Andrey Vasilenkov <indigo@yandex-team.ru>  Wed, 08 Oct 2014 18:39:51 +0400

mastermind (2.9.52) lucid; urgency=low

  * Misprint fixed

 -- Andrey Vasilenkov <indigo@yandex-team.ru>  Wed, 08 Oct 2014 18:29:59 +0400

mastermind (2.9.51) lucid; urgency=low

  * Fix for job move planning

 -- Andrey Vasilenkov <indigo@yandex-team.ru>  Wed, 08 Oct 2014 18:08:14 +0400

mastermind (2.9.50) lucid; urgency=low

  * Jobs tagging optimized

 -- Andrey Vasilenkov <indigo@yandex-team.ru>  Wed, 08 Oct 2014 17:47:41 +0400

mastermind (2.9.49) lucid; urgency=low

  * Usage of tag secondary indexes

 -- Andrey Vasilenkov <indigo@yandex-team.ru>  Tue, 07 Oct 2014 20:01:43 +0400

mastermind (2.9.48) lucid; urgency=low

  * Fix for zk lock acquirings

 -- Andrey Vasilenkov <indigo@yandex-team.ru>  Mon, 06 Oct 2014 18:54:14 +0400

mastermind (2.9.47) lucid; urgency=low

  * Fix for zk lock acquirings

 -- Andrey Vasilenkov <indigo@yandex-team.ru>  Mon, 06 Oct 2014 18:43:01 +0400

mastermind (2.9.46) lucid; urgency=low

  * Fix for zk lock acquirings

 -- Andrey Vasilenkov <indigo@yandex-team.ru>  Mon, 06 Oct 2014 18:32:22 +0400

mastermind (2.9.45) lucid; urgency=low

  * Fix for zk lock acquirings

 -- Andrey Vasilenkov <indigo@yandex-team.ru>  Mon, 06 Oct 2014 17:58:13 +0400

mastermind (2.9.44) lucid; urgency=low

  * Fix for zk lock acquirings

 -- Andrey Vasilenkov <indigo@yandex-team.ru>  Mon, 06 Oct 2014 17:44:54 +0400

mastermind (2.9.43) lucid; urgency=low

  * Minor bugs fixed

 -- Andrey Vasilenkov <indigo@yandex-team.ru>  Thu, 02 Oct 2014 08:59:09 +0400

mastermind (2.9.42) lucid; urgency=low

  * Remove path and migrate dst dir for move jobs

 -- Andrey Vasilenkov <indigo@yandex-team.ru>  Wed, 01 Oct 2014 19:04:04 +0400

mastermind (2.9.41) lucid; urgency=low

  * Fix for namespace statistics fetching

 -- Andrey Vasilenkov <indigo@yandex-team.ru>  Wed, 01 Oct 2014 17:29:12 +0400

mastermind (2.9.40) lucid; urgency=low

  * Wait timeout for dnet_client minion commands

 -- Andrey Vasilenkov <indigo@yandex-team.ru>  Tue, 30 Sep 2014 19:57:17 +0400

mastermind (2.9.39) lucid; urgency=low

  * Use timeout for zookeeper locks

 -- Andrey Vasilenkov <indigo@yandex-team.ru>  Tue, 30 Sep 2014 14:26:28 +0400

mastermind (2.9.38) lucid; urgency=low

  * Move jobs planner: take lost space instead of moved data size into consideration

 -- Andrey Vasilenkov <indigo@yandex-team.ru>  Mon, 29 Sep 2014 15:14:44 +0400

mastermind (2.9.37) lucid; urgency=low

  * Create maximum one move job per host
  * Do not process jobs till minions status is fetched

 -- Andrey Vasilenkov <indigo@yandex-team.ru>  Fri, 26 Sep 2014 13:04:21 +0400

mastermind (2.9.36) lucid; urgency=low

  * Minor fixes

 -- Andrey Vasilenkov <indigo@yandex-team.ru>  Thu, 25 Sep 2014 14:46:47 +0400

mastermind (2.9.35) lucid; urgency=low

  * Fix for selecting src and dst datacenters for move jobs

 -- Andrey Vasilenkov <indigo@yandex-team.ru>  Thu, 25 Sep 2014 14:06:45 +0400

mastermind (2.9.34) lucid; urgency=low

  * More logging

 -- Andrey Vasilenkov <indigo@yandex-team.ru>  Thu, 25 Sep 2014 12:49:21 +0400

mastermind (2.9.33) lucid; urgency=low

  * temporary proxy fix to prevent bad response caching

 -- Andrey Vasilenkov <indigo@yandex-team.ru>  Wed, 24 Sep 2014 18:54:46 +0400

mastermind (2.9.32) lucid; urgency=low

  * New algorithm for move jobs generation
  * Minor bug fixes

 -- Andrey Vasilenkov <indigo@yandex-team.ru>  Wed, 24 Sep 2014 17:51:09 +0400

mastermind (2.9.31) lucid; urgency=low

  * create_group_ids uses new service name

 -- Andrey Vasilenkov <indigo@yandex-team.ru>  Wed, 24 Sep 2014 14:28:17 +0400

mastermind (2.9.30) lucid; urgency=low

  * cmd restore should now work with old history records

 -- Andrey Vasilenkov <indigo@yandex-team.ru>  Wed, 24 Sep 2014 12:11:26 +0400

mastermind (2.9.29) lucid; urgency=low

  * Fix for zookeeper lock ensuring path

 -- Andrey Vasilenkov <indigo@yandex-team.ru>  Tue, 23 Sep 2014 13:53:35 +0400

mastermind (2.9.28) lucid; urgency=low

  * Failover in case of bad monitor_stat for node and/or node_backend

 -- Andrey Vasilenkov <indigo@yandex-team.ru>  Mon, 22 Sep 2014 15:28:25 +0400

mastermind (2.9.27) lucid; urgency=low

  * Less logs

 -- Andrey Vasilenkov <indigo@yandex-team.ru>  Thu, 18 Sep 2014 17:56:02 +0400

mastermind (2.9.26) lucid; urgency=low

  * More logs

 -- Andrey Vasilenkov <indigo@yandex-team.ru>  Thu, 18 Sep 2014 17:30:44 +0400

mastermind (2.9.25) lucid; urgency=low

  * Log fix

 -- Andrey Vasilenkov <indigo@yandex-team.ru>  Thu, 18 Sep 2014 17:18:15 +0400

mastermind (2.9.24) lucid; urgency=low

  * Logging invalid backend statistics

 -- Andrey Vasilenkov <indigo@yandex-team.ru>  Thu, 18 Sep 2014 17:05:59 +0400

mastermind (2.9.23) lucid; urgency=low

  * Search group by hostname and path

 -- Andrey Vasilenkov <indigo@yandex-team.ru>  Wed, 17 Sep 2014 21:16:14 +0400

mastermind (2.9.22) lucid; urgency=low

  * Namespace couple weights are considered valid only if there is more than min_units of writeable couples
  * Namespace settings for min-units number

 -- Andrey Vasilenkov <indigo@yandex-team.ru>  Tue, 16 Sep 2014 19:30:54 +0400

mastermind (2.9.21) lucid; urgency=low

  * Storage location option for namespace setup
  * Required parameters for couple build command: namespace and initial state

 -- Andrey Vasilenkov <indigo@yandex-team.ru>  Mon, 15 Sep 2014 15:31:32 +0400

mastermind (2.9.20) lucid; urgency=low

  * Groups key count for recovery jobs

 -- Andrey Vasilenkov <indigo@yandex-team.ru>  Fri, 12 Sep 2014 15:30:24 +0400

mastermind (2.9.19) lucid; urgency=low

  * Minor fix

 -- Andrey Vasilenkov <indigo@yandex-team.ru>  Fri, 12 Sep 2014 13:48:22 +0400

mastermind (2.9.18) lucid; urgency=low

  * Additional option of processes number for recovery job

 -- Andrey Vasilenkov <indigo@yandex-team.ru>  Fri, 12 Sep 2014 13:17:16 +0400

mastermind (2.9.17) lucid; urgency=low

  * Minor fix

 -- Andrey Vasilenkov <indigo@yandex-team.ru>  Thu, 11 Sep 2014 16:58:42 +0400

mastermind (2.9.16) lucid; urgency=low

  * Additional parameters for recovery dc

 -- Andrey Vasilenkov <indigo@yandex-team.ru>  Thu, 11 Sep 2014 16:51:51 +0400

mastermind (2.9.15) lucid; urgency=low

  * Fix for setting task start time

 -- Andrey Vasilenkov <indigo@yandex-team.ru>  Mon, 08 Sep 2014 14:50:13 +0400

mastermind (2.9.14) lucid; urgency=low

  * Use all remotes when creating recovery dc jobs

 -- Andrey Vasilenkov <indigo@yandex-team.ru>  Fri, 05 Sep 2014 18:13:46 +0400

mastermind (2.9.13) lucid; urgency=low

  * Minor fix

 -- Andrey Vasilenkov <indigo@yandex-team.ru>  Fri, 05 Sep 2014 15:43:36 +0400

mastermind (2.9.12) lucid; urgency=low

  * Implemented recover dc jobs

 -- Andrey Vasilenkov <indigo@yandex-team.ru>  Fri, 05 Sep 2014 15:31:40 +0400

mastermind (2.9.11) lucid; urgency=low

  * Compatible fetching eblob path from config

 -- Andrey Vasilenkov <indigo@yandex-team.ru>  Thu, 04 Sep 2014 12:42:34 +0400

mastermind (2.9.10) lucid; urgency=low

  * Fix for fetching the list of all namespaces when there are broken couples
  * Support of new elliptics 26 monitor stat format

 -- Andrey Vasilenkov <indigo@yandex-team.ru>  Wed, 03 Sep 2014 17:32:57 +0400

mastermind (2.9.9) lucid; urgency=low

  * Tasks fixes

 -- Andrey Vasilenkov <indigo@yandex-team.ru>  Thu, 28 Aug 2014 13:55:09 +0400

mastermind (2.9.8) lucid; urgency=low

  * Jobs fixes

 -- Andrey Vasilenkov <indigo@yandex-team.ru>  Thu, 28 Aug 2014 11:53:23 +0400

mastermind (2.9.7) lucid; urgency=low

  * Fix for jobs processor logs messages

 -- Andrey Vasilenkov <indigo@yandex-team.ru>  Tue, 26 Aug 2014 19:40:37 +0400

mastermind (2.9.6) lucid; urgency=low

  * Manual move job creation: checking uncoupled group dc
  * Fix for application name parameter for console util

 -- Andrey Vasilenkov <indigo@yandex-team.ru>  Tue, 26 Aug 2014 16:39:27 +0400

mastermind (2.9.5) lucid; urgency=low

  * Tasks parameters for minions updated to using node backends

 -- Andrey Vasilenkov <indigo@yandex-team.ru>  Mon, 25 Aug 2014 16:28:27 +0400

mastermind (2.9.4) lucid; urgency=low

  * Cache handlers turned back on
  * Using only necessary monitor stat categories

 -- Andrey Vasilenkov <indigo@yandex-team.ru>  Mon, 25 Aug 2014 11:01:18 +0400

mastermind (2.9.3) lucid; urgency=low

  * Fix for mixing old and new history records

 -- Andrey Vasilenkov <indigo@yandex-team.ru>  Fri, 22 Aug 2014 17:11:34 +0400

mastermind (2.9.2) lucid; urgency=low

  * Fix for deployment script

 -- Andrey Vasilenkov <indigo@yandex-team.ru>  Fri, 22 Aug 2014 13:43:32 +0400

mastermind (2.9.1) lucid; urgency=low

  * Optional mastermind app name for mastermind util

 -- Andrey Vasilenkov <indigo@yandex-team.ru>  Fri, 22 Aug 2014 12:37:16 +0400

mastermind (2.9.0) lucid; urgency=low

  * Support for elliptics26

 -- Andrey Vasilenkov <indigo@yandex-team.ru>  Thu, 21 Aug 2014 18:57:53 +0400

mastermind (2.8.49) lucid; urgency=low

  * Storage location option for namespace setup
  * Required parameters for couple build command: namespace and initial state

 -- Andrey Vasilenkov <indigo@yandex-team.ru>  Mon, 15 Sep 2014 15:28:50 +0400

mastermind (2.8.48) lucid; urgency=low

  * Group weights handler accepts namespace as optional parameter

 -- Andrey Vasilenkov <indigo@yandex-team.ru>  Fri, 12 Sep 2014 17:32:30 +0400

mastermind (2.8.47) lucid; urgency=low

  * Fix for minion nc http fetcher

 -- Andrey Vasilenkov <indigo@yandex-team.ru>  Wed, 10 Sep 2014 18:08:33 +0400

mastermind (2.8.46) lucid; urgency=low

  * Fix for empty couples namespace

 -- Andrey Vasilenkov <indigo@yandex-team.ru>  Tue, 09 Sep 2014 16:52:50 +0400

mastermind (2.8.45) lucid; urgency=low

  * Added optional move task for move jobs
  * Fix for applying smoother plan simultaneously from several workers
  * Handler for elliptics remote nodes list

 -- Andrey Vasilenkov <indigo@yandex-team.ru>  Wed, 20 Aug 2014 17:38:25 +0400

mastermind (2.8.44) lucid; urgency=low

  * Additional checkings for move jobs: number of keys of uncoupled group

 -- Andrey Vasilenkov <indigo@yandex-team.ru>  Thu, 14 Aug 2014 12:47:09 +0400

mastermind (2.8.43) lucid; urgency=low

  * Fix for couple build with all n groups are mandatory

 -- Andrey Vasilenkov <indigo@yandex-team.ru>  Wed, 13 Aug 2014 16:27:13 +0400

mastermind (2.8.42) lucid; urgency=low

  * Fix for couple info namespace key

 -- Andrey Vasilenkov <indigo@yandex-team.ru>  Tue, 12 Aug 2014 17:19:45 +0400

mastermind (2.8.41) lucid; urgency=low

  * Explicit family for elliptics nodes

 -- Andrey Vasilenkov <indigo@yandex-team.ru>  Tue, 12 Aug 2014 16:34:29 +0400

mastermind (2.8.40) lucid; urgency=low

  * Fix for couple broken namespace checking
  * Implemented broken jobs and dedicated node stop tasks for enhanced checking

 -- Andrey Vasilenkov <indigo@yandex-team.ru>  Tue, 12 Aug 2014 15:53:54 +0400
mastermind (2.8.39) lucid; urgency=low

  * Jobs logging changed
  * Syncing infrastructure state before updating

 -- Andrey Vasilenkov <indigo@yandex-team.ru>  Mon, 11 Aug 2014 16:25:39 +0400

mastermind (2.8.38) lucid; urgency=low

  * Creation of +N nonoverlapping couples if dcs are available

 -- Andrey Vasilenkov <indigo@yandex-team.ru>  Fri, 08 Aug 2014 19:43:38 +0400

mastermind (2.8.37) lucid; urgency=low

  * Update namespaces settings by default, overwrite is optional
  * Prefer using group with the most alive keys number for restoration
  * Creation of +N nonoverlapping couples if dcs are available
  * Independent timeout for elliptics nodes and elliptics meta nodes

 -- Andrey Vasilenkov <indigo@yandex-team.ru>  Thu, 07 Aug 2014 16:10:57 +0400

mastermind (2.8.36) lucid; urgency=low

  * Filtering groups by total space for building couples
  * All space counters of namespaces statistics as integers (bytes)
  * Additional parameter for move jobs: group file path for removal

 -- Andrey Vasilenkov <indigo@yandex-team.ru>  Tue, 05 Aug 2014 17:58:56 +0400

mastermind (2.8.35) lucid; urgency=low

  * Fix for minions commands status processing

 -- Andrey Vasilenkov <indigo@yandex-team.ru>  Mon, 04 Aug 2014 15:18:24 +0400

mastermind (2.8.34) lucid; urgency=low

  * Namespaces statistics handle
  * Creating groups move tasks is disabled by default
  * Minor fixes

 -- Andrey Vasilenkov <indigo@yandex-team.ru>  Fri, 01 Aug 2014 14:40:33 +0400

mastermind (2.8.33) lucid; urgency=low

  * Fix for cocaine app deployment

 -- Andrey Vasilenkov <indigo@yandex-team.ru>  Thu, 31 Jul 2014 12:57:17 +0400

mastermind (2.8.32) lucid; urgency=low

  * Jobs processing turned on
  * Treemap filtering
  * Outages statistics

 -- Andrey Vasilenkov <indigo@yandex-team.ru>  Wed, 30 Jul 2014 19:02:53 +0400

mastermind (2.8.31) lucid; urgency=low

  * Fix for namespace balancer couple weights

 -- Andrey Vasilenkov <indigo@yandex-team.ru>  Fri, 18 Jul 2014 14:49:14 +0400

mastermind (2.8.30) lucid; urgency=low

  * Fix for cmd restore status fetching, added retries
  * Content length threshold namespace settings
  * Fix for statistics of groups with no nodes

 -- Andrey Vasilenkov <indigo@yandex-team.ru>  Wed, 16 Jul 2014 15:55:46 +0400

mastermind (2.8.29) lucid; urgency=low

  * Group restore updated: checking for DHT rings and starting node up after restoration

 -- Andrey Vasilenkov <indigo@yandex-team.ru>  Thu, 10 Jul 2014 17:23:03 +0400

mastermind (2.8.28) lucid; urgency=low

  * Temporary disabled new modules

 -- Andrey Vasilenkov <indigo@yandex-team.ru>  Wed, 09 Jul 2014 19:34:45 +0400

mastermind (2.8.27) lucid; urgency=low

  * Fix for elliptics id transforming

 -- Andrey Vasilenkov <indigo@yandex-team.ru>  Wed, 09 Jul 2014 19:29:19 +0400

mastermind (2.8.26) lucid; urgency=low

  * Fix for metakey parallel read

 -- Andrey Vasilenkov <indigo@yandex-team.ru>  Wed, 09 Jul 2014 19:22:11 +0400

mastermind (2.8.25) lucid; urgency=low

  * Fix for ns settings fetching from elliptics indexes

 -- Andrey Vasilenkov <indigo@yandex-team.ru>  Wed, 09 Jul 2014 12:26:24 +0400

mastermind (2.8.24) lucid; urgency=low

  * Settings for elliptics client pools in mastermind config

 -- Andrey Vasilenkov <indigo@yandex-team.ru>  Thu, 03 Jul 2014 17:34:51 +0400

mastermind (2.8.23) lucid; urgency=low

  * Fix for cocaine crashlog content

 -- Andrey Vasilenkov <indigo@yandex-team.ru>  Tue, 24 Jun 2014 16:55:28 +0400

mastermind (2.8.22) lucid; urgency=low

  * Multipurpose authkey namespace settings

 -- Andrey Vasilenkov <indigo@yandex-team.ru>  Fri, 20 Jun 2014 19:22:04 +0400

mastermind (2.8.21) lucid; urgency=low

  * Fix for couple namespace processing

 -- Andrey Vasilenkov <indigo@yandex-team.ru>  Fri, 25 Apr 2014 19:36:56 +0400

mastermind (2.8.20) lucid; urgency=low

  * Keys statistics and fragmentation tree map

 -- Andrey Vasilenkov <indigo@yandex-team.ru>  Wed, 23 Apr 2014 18:46:24 +0400

mastermind (2.8.19) lucid; urgency=low

  * Minor change in couple statistics format

 -- Andrey Vasilenkov <indigo@yandex-team.ru>  Mon, 14 Apr 2014 14:50:00 +0400

mastermind (2.8.18) lucid; urgency=low

  * Fix for python 2.6.5 logging handlers

 -- Andrey Vasilenkov <indigo@yandex-team.ru>  Thu, 10 Apr 2014 17:02:44 +0400

mastermind (2.8.17) lucid; urgency=low

  * By-state formatter for couples list
  * Fix for couple breaking (couple metadata is also being removed)
  * Logging refactored

 -- Andrey Vasilenkov <indigo@yandex-team.ru>  Thu, 10 Apr 2014 16:34:44 +0400

mastermind (2.8.16) lucid; urgency=low

  * Used space stats for couples

 -- Andrey Vasilenkov <indigo@yandex-team.ru>  Thu, 03 Apr 2014 17:44:41 +0400

mastermind (2.8.15) lucid; urgency=low

  * Do not start if elliptics nodes and/or metanodes are unavailable

 -- Andrey Vasilenkov <indigo@yandex-team.ru>  Thu, 03 Apr 2014 17:08:35 +0400

mastermind (2.8.14) lucid; urgency=low

  * Network map for namespaces

 -- Andrey Vasilenkov <indigo@yandex-team.ru>  Thu, 03 Apr 2014 15:09:28 +0400

mastermind (2.8.13) lucid; urgency=low

  * Couple statistics for flowmastermind
  * Namespace signature settings added

 -- Andrey Vasilenkov <indigo@yandex-team.ru>  Tue, 01 Apr 2014 16:39:16 +0400

mastermind (2.8.12) lucid; urgency=low

  * Json output for couples list command

 -- Andrey Vasilenkov <indigo@yandex-team.ru>  Thu, 27 Mar 2014 14:46:04 +0400

mastermind (2.8.11) lucid; urgency=low

  * Fix for fetching closed couples info
  * Mastermind-utils handle for fetching metadata and any arbitrary key from group
  * Used space returned along with free space for group info
  * Bash completion for command options
  * Universal couple list handle unifying all list-xxx handles
  * Fix for minions tasks status fetching
  * Admin actions log

 -- Andrey Vasilenkov <indigo@yandex-team.ru>  Thu, 27 Mar 2014 13:16:45 +0400

mastermind (2.8.10) lucid; urgency=low

  * Fix: fix for detaching inexistent nodes

 -- Andrey Vasilenkov <indigo@yandex-team.ru>  Tue, 18 Mar 2014 18:55:06 +0400

mastermind (2.8.9) lucid; urgency=low

  * Fix: closed couples added to treemap

 -- Andrey Vasilenkov <indigo@yandex-team.ru>  Fri, 14 Mar 2014 19:03:39 +0400

mastermind (2.8.8) lucid; urgency=low

  * Fix: closed couples added to treemap

 -- Andrey Vasilenkov <indigo@yandex-team.ru>  Fri, 14 Mar 2014 18:49:30 +0400

mastermind (2.8.7) lucid; urgency=low

  * Fix: flowmastermind statistics fix

 -- Andrey Vasilenkov <indigo@yandex-team.ru>  Thu, 13 Mar 2014 18:38:51 +0400

mastermind (2.8.6) lucid; urgency=low

  * Feature: treemap groups statistics for flowmastermind

 -- Andrey Vasilenkov <indigo@yandex-team.ru>  Thu, 13 Mar 2014 13:38:12 +0400

mastermind (2.8.5) lucid; urgency=low

  * Fix: removing manifest for safe deploy to cocaine v11 cloud

 -- Andrey Vasilenkov <indigo@yandex-team.ru>  Mon, 24 Feb 2014 17:40:12 +0400

mastermind (2.8.4) lucid; urgency=low

  * Feature: handle for forcing nodes stats update
  * Feature: handles for namespace setup

 -- Andrey Vasilenkov <indigo@yandex-team.ru>  Mon, 24 Feb 2014 12:26:51 +0400

mastermind (2.8.3) lucid; urgency=low

  * Feature: added couple free size to get_group_weights handle

 -- Andrey Vasilenkov <indigo@yandex-team.ru>  Wed, 19 Feb 2014 15:21:58 +0400

mastermind (2.8.2) lucid; urgency=low

  * Fix: configurable minion port

 -- Andrey Vasilenkov <indigo@yandex-team.ru>  Wed, 19 Feb 2014 12:48:38 +0400

mastermind (2.8.1) lucid; urgency=low

  * Feature: using minion for remote command execution
  * Feature: minion commands history for flowmastermind

 -- Andrey Vasilenkov <indigo@yandex-team.ru>  Tue, 18 Feb 2014 16:34:34 +0400

mastermind (2.7.18) lucid; urgency=low

  * Feature: configurable wait_timeout for elliptics sessions
  * Fix: sleep on startup to wait for elliptics nodes to collect data

 -- Andrey Vasilenkov <indigo@yandex-team.ru>  Tue, 28 Jan 2014 17:17:24 +0400

mastermind (2.7.17) lucid; urgency=low

  * Feature: closed and bad couples statistics for flowmastermind
  * Feature: couple info handler added
  * Feature: command for detaching node from group
  * Fix: synchronous node info update on worker start

 -- Andrey Vasilenkov <indigo@yandex-team.ru>  Mon, 27 Jan 2014 15:31:00 +0400

mastermind (2.7.16) lucid; urgency=low

  * Fix: couple break handler

 -- Andrey Vasilenkov <indigo@yandex-team.ru>  Wed, 25 Dec 2013 19:53:28 +0400

mastermind (2.7.15) lucid; urgency=low

  * Feature: data memory availability feature for flowmastermind

 -- Andrey Vasilenkov <indigo@yandex-team.ru>  Wed, 25 Dec 2013 18:47:50 +0400

mastermind (2.7.14) lucid; urgency=low

  * Feature: added per namespace statistics for flowmastermind
  * Feature: closed couple marker for group info request
  * Fix: inventory queries logging

 -- Andrey Vasilenkov <indigo@yandex-team.ru>  Tue, 24 Dec 2013 20:30:13 +0400

mastermind (2.7.13) lucid; urgency=low

  * Fix: flowmastermind total counters fix

 -- Andrey Vasilenkov <indigo@yandex-team.ru>  Fri, 20 Dec 2013 17:10:37 +0400

mastermind (2.7.12) lucid; urgency=low

  * Fix: dc data cache in metastorage for inventory failovers
  * Feature: flowmastermind statistics export handler
  * Feature: configurable cocaine worker disown timeout

 -- Andrey Vasilenkov <indigo@yandex-team.ru>  Fri, 20 Dec 2013 14:45:47 +0400

mastermind (2.7.11) lucid; urgency=low

  * node info updater delayed

 -- Andrey Vasilenkov <indigo@yandex-team.ru>  Wed, 11 Dec 2013 02:18:07 +0400

mastermind (2.7.10) lucid; urgency=low

  * Disabled inventory (temp)

 -- Andrey Vasilenkov <indigo@yandex-team.ru>  Wed, 11 Dec 2013 02:05:53 +0400

mastermind (2.7.9) lucid; urgency=low

  * Removed node info updating on start

 -- Andrey Vasilenkov <indigo@yandex-team.ru>  Wed, 11 Dec 2013 01:57:03 +0400

mastermind (2.7.8) lucid; urgency=low

  * Feature: elliptics statistics compatibility (2.24.14.30)
  * Feature: bash completion

 -- Andrey Vasilenkov <indigo@yandex-team.ru>  Tue, 03 Dec 2013 17:45:47 +0400

mastermind (2.7.7) lucid; urgency=low

  * Feature: elliptics async api compatibility (2.24.14.29)

 -- Andrey Vasilenkov <indigo@yandex-team.ru>  Thu, 28 Nov 2013 19:07:56 +0400

mastermind (2.7.6) lucid; urgency=low

  * Fix: removed lower threshold of 100 IOPS for maximum node performance

 -- Andrey Vasilenkov <indigo@yandex-team.ru>  Tue, 26 Nov 2013 13:15:22 +0400

mastermind (2.7.5) lucid; urgency=low

  * Feature: removed cached state usage
  * Fix: balancer load average counter
  * Fix: do not unlink nodes from group automatically

 -- Andrey Vasilenkov <indigo@yandex-team.ru>  Mon, 25 Nov 2013 16:55:21 +0400

mastermind (2.7.4) lucid; urgency=low

  * Feature: async node statistics requests
  * Fix: do not create couples from bad groups

 -- Andrey Vasilenkov <indigo@yandex-team.ru>  Fri, 22 Nov 2013 16:32:28 +0400

mastermind (2.7.3) lucid; urgency=low

  * Feature: degradational requests frequency for nodes with constant timeout experiences

 -- Andrey Vasilenkov <indigo@yandex-team.ru>  Tue, 19 Nov 2013 20:27:20 +0400

mastermind (2.7.2) lucid; urgency=low

  * Fix: couple creation using groups with empty nodes list
  * Fix: unnecessary infrastructure state update removed

 -- Andrey Vasilenkov <indigo@yandex-team.ru>  Mon, 18 Nov 2013 19:15:12 +0400

mastermind (2.7.1) lucid; urgency=low

  * Feature: history of group nodes
  * Feature: group restoration command generation and execution

 -- Andrey Vasilenkov <indigo@yandex-team.ru>  Wed, 13 Nov 2013 19:18:41 +0400

mastermind (2.6.5) lucid; urgency=low

  * Feature: list of couple namespaces

 -- Andrey Vasilenkov <indigo@yandex-team.ru>  Fri, 08 Nov 2013 16:01:26 +0400

mastermind (2.6.4+2elliptics2.20) lucid; urgency=low

  * Fix: inventory import

 -- Andrey Vasilenkov <indigo@yandex-team.ru>  Wed, 13 Nov 2013 14:03:47 +0400

mastermind (2.6.4+1elliptics2.20) lucid; urgency=low

  * Feature: compatibility with elliptics 2.20

 -- Andrey Vasilenkov <indigo@yandex-team.ru>  Wed, 30 Oct 2013 13:24:30 +0400

mastermind (2.6.4) lucid; urgency=low

  * Feature: storage cached state via cocaine cache storage

 -- Andrey Vasilenkov <indigo@yandex-team.ru>  Wed, 30 Oct 2013 13:23:20 +0400

mastermind (2.6.3) lucid; urgency=low

  * List of balancer closed groups feature

 -- Andrey Vasilenkov <indigo@yandex-team.ru>  Thu, 24 Oct 2013 18:39:54 +0400

mastermind (2.6.2) lucid; urgency=low

  * Fix for zero bandwidth bug

 -- Andrey Vasilenkov <indigo@yandex-team.ru>  Wed, 16 Oct 2013 16:33:44 +0400

mastermind (2.6.1) lucid; urgency=low

  * Fix for couple weights with different couple sizes

 -- Andrey Vasilenkov <indigo@yandex-team.ru>  Mon, 14 Oct 2013 18:55:46 +0400

mastermind (2.6.0) lucid; urgency=low

  * Cache using gatlinggun

 -- Andrey Vasilenkov <indigo@yandex-team.ru>  Fri, 11 Oct 2013 19:58:40 +0400

mastermind (2.5) lucid; urgency=low

  * New feature: frozen couples

 -- Andrey Vasilenkov <indigo@yandex-team.ru>  Tue, 08 Oct 2013 18:10:01 +0400

mastermind (2.4) lucid; urgency=low

  * Compatibility with cocaine 0.10.6 

 -- Andrey Vasilenkov <indigo@yandex-team.ru>  Mon, 07 Oct 2013 13:19:17 +0400

mastermind (2.3) lucid; urgency=low

  * Namespaces implemented
  * mastermind util updated

 -- Andrey Vasilenkov <indigo@yandex-team.ru>  Tue, 10 Sep 2013 15:26:33 +0400

mastermind (2.2) lucid; urgency=low

  * Updated create_group_ids to work with new mastermind
  * Updated deploy scripts

 -- Anton Kortunov <toshik@yandex-team.ru>  Thu, 15 Aug 2013 17:41:25 +0400

mastermind (2.1) lucid; urgency=low

  * mastermind_deploy.sh updated to work with cocaine v10
  * Added debian/*.install files

 -- Anton Kortunov <toshik@yandex-team.ru>  Mon, 05 Aug 2013 20:50:00 +0400

mastermind (2.0) lucid; urgency=low

  * New storage model
  * Cocaine v10 support

 -- Anton Kortunov <toshik@yandex-team.ru>  Mon, 05 Aug 2013 20:15:08 +0400

mastermind (1.9) lucid; urgency=low

  * Fixed get-group-weight

 -- Anton Kortunov <toshik@yandex-team.ru>  Mon, 27 May 2013 21:13:42 +0400

mastermind (1.8) lucid; urgency=low

  * Show couples in bad groups

 -- Anton Kortunov <toshik@yandex-team.ru>  Mon, 27 May 2013 20:52:31 +0400

mastermind (1.7) lucid; urgency=low

  * Fixed damon flag in collection thread
  * Set pool-limit to 10 in manifest

 -- Anton Kortunov <toshik@yandex-team.ru>  Thu, 23 May 2013 14:50:21 +0400

mastermind (1.6) lucid; urgency=low

  * Set collecting thread as daemon for normal shutdown

 -- Anton Kortunov <toshik@yandex-team.ru>  Wed, 22 May 2013 21:26:02 +0400

mastermind (1.5) lucid; urgency=low

  * Fixed statistics expiration time

 -- Anton Kortunov <toshik@yandex-team.ru>  Thu, 04 Apr 2013 15:00:39 +0400

mastermind (1.4) lucid; urgency=low

  * Improved statistics collection

 -- Anton Kortunov <toshik@yandex-team.ru>  Thu, 21 Mar 2013 14:51:25 +0400

mastermind (1.3) lucid; urgency=low

  * ver++ 

 -- Andrey Godin <agodin@yandex-team.ru>  Wed, 26 Dec 2012 16:23:11 +0400

mastermind (1.2) lucid; urgency=low

  * change path to config mastermind; 

 -- Andrey Godin <agodin@yandex-team.ru>  Wed, 26 Dec 2012 16:11:58 +0400

mastermind (1.1) lucid; urgency=low

  * Fixed signature mismatch

 -- Anton Kortunov <toshik@yandex-team.ru>  Mon, 24 Dec 2012 16:44:32 +0400

mastermind (1.0) lucid; urgency=low

  * Use balancelogic

 -- Anton Kortunov <toshik@yandex-team.ru>  Fri, 21 Dec 2012 13:58:12 +0400

mastermind (0.11) lucid; urgency=low

  * Fixed lookup_addr function call

 -- Anton Kortunov <toshik@yandex-team.ru>  Fri, 21 Dec 2012 13:35:58 +0400

mastermind (0.10) lucid; urgency=low

  * fixed reading metabalancer key

 -- Anton Kortunov <toshik@yandex-team.ru>  Mon, 17 Dec 2012 15:03:22 +0400

mastermind (0.9) lucid; urgency=low

  * chow logging dir 

 -- Andrey Godin <agodin@yandex-team.ru>  Fri, 14 Dec 2012 14:26:15 +0400

mastermind (0.8) lucid; urgency=low

  * Removed unnecessary return in couple_groups

 -- toshik <toshik@elisto22f.dev.yandex.net>  Mon, 10 Dec 2012 13:06:43 +0400

mastermind (0.7) unstable; urgency=low

  * Raise correct exception
    

 -- Andrey Godin <agodin@yandex-team.ru>  Fri, 07 Dec 2012 19:31:07 +0400

mastermind (0.6) unstable; urgency=low

  * add support inventory; 
  * add create group by suggest;	

 -- Andrey Godin <agodin@yandex-team.ru>  Fri, 07 Dec 2012 16:21:05 +0400

mastermind (0.5) unstable; urgency=low

  * fix remove bad-groups
  * add dev version invetory.py 

 -- Andrey Godin <agodin@yandex-team.ru>  Thu, 06 Dec 2012 17:35:58 +0400

mastermind (0.4) unstable; urgency=low

  * Call collect() from timer event, not from aggregate() 

 -- Andrey Godin <agodin@yandex-team.ru>  Thu, 06 Dec 2012 13:09:34 +0400

mastermind (0.1) unstable; urgency=low

  * Initial Release.

 -- Andrey Godin <agodin@yandex-team.ru>  Tue, 13 Nov 2012 10:58:14 +0400<|MERGE_RESOLUTION|>--- conflicted
+++ resolved
@@ -1,4 +1,3 @@
-<<<<<<< HEAD
 mastermind (2.25.114) trusty; urgency=medium
 
   * Change effective data size accounting
@@ -181,13 +180,12 @@
   * Fix build tests running
 
  -- Andrey Vasilenkov <indigo@yandex-team.ru>  Tue, 17 Nov 2015 13:59:44 +0300
-=======
+
 mastermind (2.25.86-hotfix1) trusty; urgency=medium
 
   * Optimize get_config_remotes handle
 
  -- Andrey Vasilenkov <indigo@yandex-team.ru>  Wed, 18 Nov 2015 17:05:55 +0300
->>>>>>> 64b277c7
 
 mastermind (2.25.86) trusty; urgency=medium
 
