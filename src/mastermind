#!/usr/bin/python
from time import sleep
from functools import wraps

import msgpack

from opster import Dispatcher
from cocaine.services import Service


SERVICE_APP_NAME = 'mastermind'
SERVICE_DEFAULT_HOST = 'localhost'
SERVICE_DEFAULT_PORT = 10053

host_param = ['h',
              'host',
              '{host}:{port}'.format(host=SERVICE_DEFAULT_HOST,
                                     port=SERVICE_DEFAULT_PORT),
              'Mastermind application host[:port]']


def service(host):
    parts = host.split(':', 1)
    hostname, port = parts[0], len(parts) == 2 and int(parts[1]) or SERVICE_DEFAULT_PORT
    return Service(SERVICE_APP_NAME, host=hostname, port=port)


# group commands
groupDispatcher = Dispatcher(globaloptions=(host_param,))


@groupDispatcher.command(name='info')
def group_info(group, host=None):
    '''Get group info'''
    s = service(host)
    group = int(group)

    res = s.enqueue("get_group_info", msgpack.packb(group)).get()
    print res


@groupDispatcher.command(name='next-number')
def group_next_number(count, host=None):
    '''Get unused group numbers, number of groups is an argument'''
    s = service(host)
    count = int(count)

    res = s.enqueue("get_next_group_number", msgpack.packb(count)).get()
    print res


@groupDispatcher.command(name='list-uncoupled')
def group_list_uncoupled(host=None):
    '''Get list of uncoupled groups from balancer'''
    s = service(host)
    res = s.enqueue("get_empty_groups", "").get()
    print res


# couple commands
coupleDispatcher = Dispatcher(globaloptions=(host_param,))


@coupleDispatcher.command(name='list-bad')
def couple_list_bad(host=None):
    '''Get list of broken couples from balancer'''
    s = service(host)
    res = s.enqueue("get_bad_groups", "").get()
    print res


@coupleDispatcher.command(name='list-symmetric')
def couple_list_symmetric(host=None):
    '''Get list of good couples from balancer'''
    s = service(host)
    res = s.enqueue("get_symmetric_groups", "").get()
    print res


@coupleDispatcher.command(name='list-frozen')
def couple_list_frozen(host=None):
    '''Get list of good couples from balancer'''
    s = service(host)
    res = s.enqueue("get_frozen_groups", "").get()
    print res


@coupleDispatcher.command(name='build')
def couple_build(size, groups=('i', '', 'Use these groups in couple (example: 1:2)'),
                 namespace=('n', '', 'Set custom namespace for couple'), host=None):
    '''Make a couple of groups, number of groups is an argument'''
    s = service(host)
    size = int(size)
    if groups:
        groups = [int(g) for g in groups.split(':')]
    else:
        groups = []

    params = [size, groups]
    if namespace:
        params.append(namespace)

    res = s.enqueue("couple_groups", msgpack.packb(tuple(params))).get()
    print res


@coupleDispatcher.command(name='break')
def couple_break(groups, confirm, host=None):
    '''Break the couple of groups, couple is an argument
        confirm parameter is a message "Yes, I want to break (bad|good) couple [1:2:3]"'''
    s = service(host)
    groups = [int(g) for g in groups.split(':')]

    res = s.enqueue("break_couple", msgpack.packb((groups, confirm))).get()
    print res


@coupleDispatcher.command(name='balance')
def couple_balance(size, host=None):
    '''Get couple balance'''
    s = service(host)
    size = int(size)
    id = [0] * 64

    res = s.enqueue("balance", msgpack.packb((size, 1, id))).get()
    print res


@coupleDispatcher.command(name='weights')
def couple_get_weights(host=None):
    '''Get weights for symmetric groups'''
    s = service(host)
    res = s.enqueue("get_group_weights", "").get()
    print res


@coupleDispatcher.command(name='repair')
def couple_repair(group, host=None):
    '''Repair broken symmetric groups'''
    s = service(host)
    group = int(group)

    res = s.enqueue("repair_groups", msgpack.packb(group)).get()
    print res


<<<<<<< HEAD
# cache commands
cacheDispatcher = Dispatcher(globaloptions=(host_param,))


@cacheDispatcher.command(name='keys')
def cache_keys(host=None):
    '''Fetch cached keys'''
    s = service(host)

    res = s.enqueue('get_cached_keys', '').get()
    print res


@cacheDispatcher.command(name='keys-by-group')
def cache_keys_by_group(group, host=None):
    '''Fetch cached keys for certain group id'''
    s = service(host)
    group = int(group)

    res = s.enqueue('get_cached_keys_by_group', msgpack.packb(group)).get()
=======
@coupleDispatcher.command(name='freeze')
def couple_freeze(couple, host=None):
    '''Freeze symmetric group (freeze couples are excluded from balancing)'''
    s = service(host)
    groups = [int(g) for g in couple.split(':')]

    res = s.enqueue('freeze_couple', msgpack.packb(groups)).get()
    print res


@coupleDispatcher.command(name='unfreeze')
def couple_unfreeze(couple, host=None):
    '''Unfreeze symmetric group'''
    s = service(host)
    groups = [int(g) for g in couple.split(':')]

    res = s.enqueue('unfreeze_couple', msgpack.packb(groups)).get()
>>>>>>> f6b4dfa6
    print res


d = Dispatcher()
d.nest('group', groupDispatcher, 'Perform group action')
d.nest('couple', coupleDispatcher, 'Perform couple action')
d.nest('cache', cacheDispatcher, 'Perform cache action')


if __name__ == '__main__':
    d.dispatch()<|MERGE_RESOLUTION|>--- conflicted
+++ resolved
@@ -144,7 +144,6 @@
     print res
 
 
-<<<<<<< HEAD
 # cache commands
 cacheDispatcher = Dispatcher(globaloptions=(host_param,))
 
@@ -165,7 +164,7 @@
     group = int(group)
 
     res = s.enqueue('get_cached_keys_by_group', msgpack.packb(group)).get()
-=======
+
 @coupleDispatcher.command(name='freeze')
 def couple_freeze(couple, host=None):
     '''Freeze symmetric group (freeze couples are excluded from balancing)'''
@@ -183,7 +182,6 @@
     groups = [int(g) for g in couple.split(':')]
 
     res = s.enqueue('unfreeze_couple', msgpack.packb(groups)).get()
->>>>>>> f6b4dfa6
     print res
 
 
